targetScope = 'resourceGroup'

param suffix string = uniqueString(resourceGroup().id)

param location string = resourceGroup().location

@description('The tags to be assigned to the created resources.')
param tags object

@description('The name of the Azure Storage Account.')
param storageAccountName string = 'kmstorage${suffix}' //'storage${uniqueString(resourceGroup().id)}'

@description('The name of the Container in Azure Storage.')
param storageBlobContainerName string = 'smemory'

@description('The name of the Queue in Azure Storage.')
param externalTasksQueueName string = 'km-queue-${suffix}'

param vnetId string
param privateEndpointSubnetId string

<<<<<<< HEAD
// param privateDnsZoneId_Blob string
// param privateDnsZoneId_Queue string

=======
>>>>>>> 273b7ae9
param managedIdentityPrincipalId string

resource storageAccount 'Microsoft.Storage/storageAccounts@2021-09-01' = {
  name: storageAccountName
  tags: tags
  location: location
  sku: {
    name: 'Standard_LRS'
  }
  kind: 'StorageV2'
  properties: {
    allowBlobPublicAccess: false
    allowSharedKeyAccess: false

    publicNetworkAccess: 'Disabled'
  }
}

////////////////////////// Seeding

resource storageBlobService 'Microsoft.Storage/storageAccounts/blobServices@2021-09-01' = {
  name: 'default'
  parent: storageAccount
}

resource blobContainer 'Microsoft.Storage/storageAccounts/blobServices/containers@2021-09-01' = {
  parent: storageBlobService
  name: storageBlobContainerName
  properties: {
    publicAccess: 'None'
  }
}

resource storageQueuesService 'Microsoft.Storage/storageAccounts/queueServices@2021-09-01' = {
  name: 'default'
  parent: storageAccount
}

resource queue 'Microsoft.Storage/storageAccounts/queueServices/queues@2021-09-01' = {
  name: externalTasksQueueName
  parent: storageQueuesService
  properties: {}
}

////////////////////////// Private endpoint

module module_blob_pe 'network/private-endpoint.bicep' = {
  name: 'module_blob_pe_${suffix}'
  params: {
    suffix: suffix
    location: location
    tags: tags

    serviceName_Used_for_PE: '${storageAccountName}-blob'

    DNSZoneName: 'privatelink.blob.${environment().suffixes.storage}' // https://learn.microsoft.com/en-us/azure/private-link/private-endpoint-dns
    vnetId: vnetId
    privateEndpointSubnetId: privateEndpointSubnetId

    privateLinkServiceId: storageAccount.id
    privateLinkServiceConnections_GroupIds: ['blob'] // https://learn.microsoft.com/en-us/azure/private-link/private-endpoint-overview#private-link-resource
  }
}

module module_queue_pe 'network/private-endpoint.bicep' = {
  dependsOn: [
    module_blob_pe
  ]
  name: 'module_queue_pe_${suffix}'
  params: {
    suffix: suffix
    location: location
    tags: tags

    serviceName_Used_for_PE: '${storageAccountName}-queue'

    DNSZoneName: 'privatelink.queue.${environment().suffixes.storage}' // https://learn.microsoft.com/en-us/azure/private-link/private-endpoint-dns
    vnetId: vnetId
    privateEndpointSubnetId: privateEndpointSubnetId

    privateLinkServiceId: storageAccount.id
    privateLinkServiceConnections_GroupIds: ['queue'] // https://learn.microsoft.com/en-us/azure/private-link/private-endpoint-overview#private-link-resource
  }
}

<<<<<<< HEAD
// module module_dns_queue 'network/dns-2.bicep' = {
//   name: 'module_dns_queue-${suffix}'
//   params: {
//     vnetId: vnetId
//     privateDnsZoneName: 'privatelink.queue.${environment().suffixes.storage}' // https://learn.microsoft.com/en-us/azure/private-link/private-endpoint-dns
//     tags: tags
//   }
// }

=======
>>>>>>> 273b7ae9
////////////////////////// RBAC

// Storage Queue Data Contributor
resource roleAssignment1 'Microsoft.Authorization/roleAssignments@2022-04-01' = {
  name: guid('Storage Queue Data Contributor-${suffix}')
  scope: storageAccount
  properties: {
    roleDefinitionId: subscriptionResourceId(
      'Microsoft.Authorization/roleDefinitions',
      '974c5e8b-45b9-4653-ba55-5f855dd0fb88'
    )
    principalId: managedIdentityPrincipalId
    principalType: 'ServicePrincipal'
  }
}

// Storage Blob Data Contributor
resource roleAssignment2 'Microsoft.Authorization/roleAssignments@2022-04-01' = {
  name: guid('Storage Blob Data Contributor-${suffix}')
  scope: storageAccount
  properties: {
    roleDefinitionId: subscriptionResourceId(
      'Microsoft.Authorization/roleDefinitions',
      'ba92f5b4-2d11-453d-a403-e96b0029c9fe'
    )
    principalId: managedIdentityPrincipalId
    principalType: 'ServicePrincipal'
  }
}

// Storage Blob Data Owner
resource roleAssignment22 'Microsoft.Authorization/roleAssignments@2022-04-01' = {
  name: guid('Storage Blob Data Owner-${suffix}')
  scope: storageAccount
  properties: {
    roleDefinitionId: subscriptionResourceId(
      'Microsoft.Authorization/roleDefinitions',
      'b7e6dc6d-f1e8-4753-8033-0f276bb0955b'
    )
    principalId: managedIdentityPrincipalId
    principalType: 'ServicePrincipal'
  }
}

// Storage Queue Data Message Sender
resource roleAssignment3 'Microsoft.Authorization/roleAssignments@2022-04-01' = {
  name: guid('Storage Queue Data Message Sender-${suffix}')
  scope: storageAccount
  properties: {
    roleDefinitionId: subscriptionResourceId(
      'Microsoft.Authorization/roleDefinitions',
      'c6a89b2d-59bc-44d0-9896-0f6e12d7b80a'
    )
    principalId: managedIdentityPrincipalId
    principalType: 'ServicePrincipal'
  }
}

// Storage Queue Data Message Processor
resource roleAssignment4 'Microsoft.Authorization/roleAssignments@2022-04-01' = {
  name: guid('Storage Queue Data Message Processor-${suffix}')
  scope: storageAccount
  properties: {
    roleDefinitionId: subscriptionResourceId(
      'Microsoft.Authorization/roleDefinitions',
      '8a0f0c08-91a1-4084-bc3d-661d67233fed'
    )
    principalId: managedIdentityPrincipalId
    principalType: 'ServicePrincipal'
  }
}

////////////////////////// Output

@description('The storage account name.')
output storageAccountName string = storageAccount.name

@description('The storage account name.')
output blobContainerName string = blobContainer.name

@description('The storage account name.')
output queueName string = queue.name<|MERGE_RESOLUTION|>--- conflicted
+++ resolved
@@ -19,12 +19,6 @@
 param vnetId string
 param privateEndpointSubnetId string
 
-<<<<<<< HEAD
-// param privateDnsZoneId_Blob string
-// param privateDnsZoneId_Queue string
-
-=======
->>>>>>> 273b7ae9
 param managedIdentityPrincipalId string
 
 resource storageAccount 'Microsoft.Storage/storageAccounts@2021-09-01' = {
@@ -110,18 +104,6 @@
   }
 }
 
-<<<<<<< HEAD
-// module module_dns_queue 'network/dns-2.bicep' = {
-//   name: 'module_dns_queue-${suffix}'
-//   params: {
-//     vnetId: vnetId
-//     privateDnsZoneName: 'privatelink.queue.${environment().suffixes.storage}' // https://learn.microsoft.com/en-us/azure/private-link/private-endpoint-dns
-//     tags: tags
-//   }
-// }
-
-=======
->>>>>>> 273b7ae9
 ////////////////////////// RBAC
 
 // Storage Queue Data Contributor
