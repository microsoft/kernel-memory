@description('Suffix to create unique resource names; 4-6 characters. Default is a random 6 characters.')
@minLength(4)
@maxLength(6)
param suffix string = substring(newGuid(), 0, 6)

@description('''
gpt-35-turbo-16k deployment model\'s Tokens-Per-Minute (TPM) capacity, measured in thousands.
The default capacity is 30,000 TPM. 
For model limits specific to your region, refer to the documentation at https://learn.microsoft.com/azure/ai-services/openai/concepts/models#standard-deployment-model-quota.
''')
@minValue(1)
@maxValue(40)
param chatGptDeploymentCapacity int = 30

@description('''
text-embedding-ada-002 deployment model\'s Tokens-Per-Minute (TPM) capacity, measured in thousands.
The default capacity is 30,000 TPM.
For model limits specific to your region, refer to the documentation at https://learn.microsoft.com/azure/ai-services/openai/concepts/models#standard-deployment-model-quota.
''')
@minValue(1)
@maxValue(40)
param embeddingDeploymentCapacity int = 30

@description('''
PLEASE CHOOSE A SECURE AND SECRET KEY ! -
Kernel Memory Service Authorization AccessKey 1.
The value is stored as an environment variable and is required by the web service to authenticate HTTP requests.
''')
@minLength(32)
<<<<<<< HEAD
@maxLength(64)
=======
@maxLength(128)
>>>>>>> 3a7e7c60
@secure()
param WebServiceAuthorizationKey1 string

@description('''
PLEASE CHOOSE A SECURE AND SECRET KEY ! -
Kernel Memory Service Authorization AccessKey 2.
The value is stored as an environment variable and is required by the web service to authenticate HTTP requests.
''')
@minLength(32)
<<<<<<< HEAD
@maxLength(64)
=======
@maxLength(128)
>>>>>>> 3a7e7c60
@secure()
param WebServiceAuthorizationKey2 string

var rg = resourceGroup()

var location = resourceGroup().location

var chatGpt = {
  modelName: 'gpt-35-turbo-16k'
  deploymentName: 'chat'
  deploymentVersion: '0613'
  deploymentCapacity: chatGptDeploymentCapacity
}

var embedding = {
  modelName: 'text-embedding-ada-002'
  deploymentName: 'embedding'
  deploymentVersion: '2'
  deploymentCapacity: embeddingDeploymentCapacity
}

var openAiDeployments = [
  {
    name: chatGpt.deploymentName
    model: {
      format: 'OpenAI'
      name: chatGpt.modelName
      version: chatGpt.deploymentVersion
    }
    sku: {
      name: 'Standard'
      capacity: chatGpt.deploymentCapacity
    }
  }
  {
    name: embedding.deploymentName
    model: {
      format: 'OpenAI'
      name: embedding.modelName
      version: embedding.deploymentVersion
    }
    sku: {
      name: 'Standard'
      capacity: embedding.deploymentCapacity
    }
  }
]

/*
  Module to create a Managed Identity.
  See https://learn.microsoft.com/entra/identity/managed-identities-azure-resources/overview
  
  The managed identity is the main code-to-services and service-to-service authentication mechanism.
*/
module managedidentity 'modules/managed-identity.bicep' = {
  name: 'managedidentity-${suffix}'
  scope: rg
  params: {
    location: location
    suffix: suffix
  }
}

/* 
  Module to create a Storage Account
  See https://learn.microsoft.com/azure/storage/common/storage-account-overview
  
  The storage account is used to store files (KM Content Storage) and
  to run asynchronous ingestion (KM Pipelines Orchestration).
*/
module storage 'modules/storage.bicep' = {
  name: 'storage-${suffix}'
  scope: rg
  params: {
    location: location
    suffix: suffix
    managedIdentityPrincipalId: managedidentity.outputs.managedIdentityPrincipalId
  }
}

/*
  Module to create a Azure AI Search service
  See https://azure.microsoft.com/products/ai-services/ai-search
  
  Azure AI Search is used to store document chunks and LLM embeddings, and to search
  for relevant data when searching memories and asking questions.
*/
module search 'modules/ai-search.bicep' = {
  name: 'search-${suffix}'
  scope: rg
  params: {
    location: location
    name: 'km-search-${suffix}'
    suffix: suffix
    managedIdentityPrincipalId: managedidentity.outputs.managedIdentityPrincipalId
  }
}

/*
  Module to create a Azure OpenAI service
  See https://azure.microsoft.com/products/ai-services/openai-service
      and https://github.com/Azure-Samples/azure-search-openai-demo/blob/main/infra/main.bicep for more details
  
  Azure OpenAI is used to generate text embeddings, and to generate text from memories (answers and summaries)
*/
module openAi 'modules/cognitive-services-openAI.bicep' = {
  name: 'openai-${suffix}'
  scope: rg
  params: {
    suffix: suffix
    managedIdentityPrincipalId: managedidentity.outputs.managedIdentityPrincipalId
    name: 'km-openai-${suffix}'
    location: location
    sku: {
      name: 'S0'
    }
    deployments: openAiDeployments
  }
}

/*
  Module to create a Azure Document Intelligence service
  See https://azure.microsoft.com/products/ai-services/ai-document-intelligence
  Azure Document Intelligence is used to extract text from images
*/
module docIntel 'modules/cognitive-services-docIntel.bicep' = {
  name: 'docIntel-${suffix}'
  scope: rg
  params: {
    suffix: suffix
    managedIdentityPrincipalId: managedidentity.outputs.managedIdentityPrincipalId
    name: 'km-docIntel-${suffix}'
    location: location
    sku: {
      name: 'S0'
    }
  }
}

/* 
  Module to create an Azure Container Apps environment and a container app
  See https://learn.microsoft.com/en-us/azure/container-apps/environment
      and https://azure.github.io/aca-dotnet-workshop/aca/10-aca-iac-bicep/iac-bicep/#2-define-an-azure-container-apps-environment for more samples
*/
module containerAppsEnvironment 'modules/container-apps-environment.bicep' = {
  name: 'containerAppsEnvironment-${suffix}'
  scope: rg
  params: {
    location: location
    suffix: suffix
  }
}

/*
  Module to create web app containing the Docker image
  See https://azure.microsoft.com/products/container-apps
  
  The Azure Container app hosts the docker container containing KM web service.
*/
module containerAppService 'modules/container-app.bicep' = {
  name: 'containerAppService-${suffix}'
  scope: rg
  params: {
    location: location
    suffix: suffix
    containerAppsEnvironmentId: containerAppsEnvironment.outputs.containerAppsEnvironmentId
    appInsightsInstrumentationKey: containerAppsEnvironment.outputs.applicationInsightsInstrumentationKey
    applicationInsightsConnectionString: containerAppsEnvironment.outputs.applicationInsightsConnectionString
    managedIdentityId: managedidentity.outputs.managedIdentityId
    managedIdentityClientId: managedidentity.outputs.managedIdentityClientId

    KernelMemory__ServiceAuthorization__AccessKey1: WebServiceAuthorizationKey1
    KernelMemory__ServiceAuthorization__AccessKey2: WebServiceAuthorizationKey2

    AzureAISearch_Endpoint: 'https://${search.outputs.searchName }.search.windows.net'
    AzureBlobs_Account: storage.outputs.storageAccountName
    AzureQueues_Account: storage.outputs.storageAccountName
    AzureQueues_QueueName: storage.outputs.queueName
    AzureOpenAIEmbedding_Deployment: embedding.deploymentName
    AzureOpenAIEmbedding_Endpoint: openAi.outputs.endpoint
    AzureOpenAIText_Deployment: chatGpt.deploymentName
    AzureOpenAIText_Endpoint: openAi.outputs.endpoint
    AzureAIDocIntel_Endpoint: docIntel.outputs.endpoint
  }
}

/* 
  Outputs
*/

@description('The FQDN of the frontend web app service.')
output kmServiceEndpoint string = containerAppService.outputs.kmServiceFQDN

@description('Service Access Key 1.')
output kmServiceAccessKey1 string = containerAppService.outputs.kmServiceAccessKey1

@description('Service Access Key 2.')
output kmServiceAccessKey2 string = containerAppService.outputs.kmServiceAccessKey2<|MERGE_RESOLUTION|>--- conflicted
+++ resolved
@@ -27,11 +27,7 @@
 The value is stored as an environment variable and is required by the web service to authenticate HTTP requests.
 ''')
 @minLength(32)
-<<<<<<< HEAD
-@maxLength(64)
-=======
 @maxLength(128)
->>>>>>> 3a7e7c60
 @secure()
 param WebServiceAuthorizationKey1 string
 
@@ -41,11 +37,7 @@
 The value is stored as an environment variable and is required by the web service to authenticate HTTP requests.
 ''')
 @minLength(32)
-<<<<<<< HEAD
-@maxLength(64)
-=======
 @maxLength(128)
->>>>>>> 3a7e7c60
 @secure()
 param WebServiceAuthorizationKey2 string
 
