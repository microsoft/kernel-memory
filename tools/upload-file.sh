--- conflicted
+++ resolved
@@ -67,10 +67,7 @@
   done
 }
 
-<<<<<<< HEAD
 validateParameters() {
-=======
-validatePrameters() {
   if [ -z "$SERVICE_URL" ]; then
     echo "Please specify the web service URL"
     exit 1
@@ -79,7 +76,6 @@
     echo "Please specify the user ID"
     exit 2
   fi
->>>>>>> 14444637
   if [ -z "$FILENAME" ]; then
     echo "Please specify a file to upload"
     exit 3
@@ -96,13 +92,8 @@
 
 # Remove variables and functions from the environment, in case the script was sourced
 cleanupEnv() {
-<<<<<<< HEAD
-  unset FILENAME SERVICE_URL USER_ID TAGS DOCUMENT_ID
+  unset SERVICE_URL USER_ID FILENAME DOCUMENT_ID TAGS
   unset -f help readParameters validateParameters cleanupEnv exitScript
-=======
-  unset SERVICE_URL USER_ID FILENAME DOCUMENT_ID TAGS
-  unset -f help readParameters validatePrameters cleanupEnv exitScript
->>>>>>> 14444637
 }
 
 # Clean exit for sourced scripts
