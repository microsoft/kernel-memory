--- conflicted
+++ resolved
@@ -4,13 +4,8 @@
     </PropertyGroup>
     <ItemGroup>
         <PackageVersion Include="Azure.AI.FormRecognizer" Version="4.1.0"/>
-<<<<<<< HEAD
-        <PackageVersion Include="Azure.Identity" Version="1.10.1"/>
+        <PackageVersion Include="Azure.Identity" Version="1.10.3"/>
         <PackageVersion Include="Azure.Search.Documents" Version="11.5.0-beta.5"/>
-=======
-        <PackageVersion Include="Azure.Identity" Version="1.10.3"/>
-        <PackageVersion Include="Azure.Search.Documents" Version="11.5.0-beta.4"/>
->>>>>>> f5bb8dfe
         <PackageVersion Include="Azure.Storage.Blobs" Version="12.18.0"/>
         <PackageVersion Include="Azure.Storage.Queues" Version="12.16.0"/>
         <PackageVersion Include="DocumentFormat.OpenXml" Version="2.20.0"/>
