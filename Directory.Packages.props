--- conflicted
+++ resolved
@@ -10,17 +10,10 @@
     <PackageVersion Include="Azure.Storage.Queues" Version="12.17.1" />
     <PackageVersion Include="ClosedXML" Version="0.102.1" />
     <PackageVersion Include="DocumentFormat.OpenXml" Version="2.20.0" />
-<<<<<<< HEAD
-    <PackageVersion Include="HtmlAgilityPack" Version="1.11.60" />
-    <PackageVersion Include="LLamaSharp" Version="0.10.0" />
-    <PackageVersion Include="LLamaSharp.Backend.Cpu" Version="0.10.0" />
-    <PackageVersion Include="LLamaSharp.Backend.Cuda12" Version="0.10.0" />
-=======
     <PackageVersion Include="HtmlAgilityPack" Version="1.11.59" />
     <PackageVersion Include="LLamaSharp" Version="0.11.2" />
     <PackageVersion Include="LLamaSharp.Backend.Cpu" Version="0.11.2" />
     <PackageVersion Include="LLamaSharp.Backend.Cuda12" Version="0.11.2" />
->>>>>>> 587fe2cb
     <PackageVersion Include="Microsoft.AspNetCore.Http.Abstractions" Version="2.2.0" />
     <PackageVersion Include="Microsoft.Bcl.AsyncInterfaces" Version="8.0.0" />
     <PackageVersion Include="Microsoft.Extensions.Configuration" Version="8.0.0" />
@@ -45,7 +38,7 @@
   </ItemGroup>
   <!-- Kernel Memory -->
   <ItemGroup>
-    <PackageVersion Include="Microsoft.KernelMemory.Abstractions" Version="0.36.240412.1" />
+    <PackageVersion Include="Microsoft.KernelMemory.Abstractions" Version="0.35.240318.2" />
     <PackageVersion Include="KernelMemory.MemoryStorage.SqlServer" Version="1.3.3" />
     <PackageVersion Include="FreeMindLabs.KernelMemory.Elasticsearch" Version="0.9.5" />
   </ItemGroup>
