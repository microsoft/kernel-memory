--- conflicted
+++ resolved
@@ -31,22 +31,13 @@
     <PackageVersion Include="Microsoft.Extensions.Hosting.Abstractions" Version="8.0.1" />
     <PackageVersion Include="Microsoft.Extensions.Http" Version="8.0.1" />
     <PackageVersion Include="Microsoft.Extensions.Logging" Version="8.0.0" />
-<<<<<<< HEAD
-    <PackageVersion Include="Microsoft.Extensions.Logging.Abstractions" Version="8.0.1" />
-    <PackageVersion Include="Microsoft.Extensions.Logging.TraceSource" Version="8.0.0" />
-    <PackageVersion Include="Microsoft.KernelMemory.MemoryDb.Qdrant" Version="0.70.240803.1" />
-    <PackageVersion Include="Microsoft.ML.Tokenizers" Version="0.22.0-preview.24271.1" />
-    <PackageVersion Include="Microsoft.KernelMemory.Core" Version="0.66.240709.1" />
-    <PackageVersion Include="Microsoft.KernelMemory.Service.AspNetCore" Version="0.66.240709.1" />
-    <PackageVersion Include="MongoDB.Driver.GridFS" Version="2.27.0" />
-    <PackageVersion Include="Moq" Version="4.20.70" />
-=======
     <PackageVersion Include="Microsoft.Extensions.Logging.Abstractions" Version="8.0.2" />
     <PackageVersion Include="Microsoft.ML.OnnxRuntimeGenAI" Version="0.4.0" />
     <PackageVersion Include="Microsoft.ML.Tokenizers" Version="0.22.0-preview.24378.1" /> <!-- prerelease dependency (NU5104) -->
     <PackageVersion Include="MongoDB.Driver.GridFS" Version="2.30.0" />
     <PackageVersion Include="Moq" Version="4.20.72" />
->>>>>>> 52038ee2
+    <PackageVersion Include="Microsoft.Extensions.Logging.TraceSource" Version="8.0.0" />
+    <PackageVersion Include="Microsoft.KernelMemory.MemoryDb.Qdrant" Version="0.70.240803.1" />
     <PackageVersion Include="Newtonsoft.Json" Version="13.0.3" />
     <PackageVersion Include="OllamaSharp" Version="3.0.14" />
     <PackageVersion Include="PdfPig" Version="0.1.9" />
