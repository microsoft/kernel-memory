--- conflicted
+++ resolved
@@ -41,12 +41,8 @@
     <PackageVersion Include="MongoDB.Driver.GridFS" Version="2.28.0" />
     <PackageVersion Include="Moq" Version="4.20.72" />
     <PackageVersion Include="Newtonsoft.Json" Version="13.0.3" />
-<<<<<<< HEAD
+    <PackageVersion Include="OllamaSharp" Version="3.0.8" />
     <PackageVersion Include="Npgsql" Version="8.0.4" />
-    <PackageVersion Include="OllamaSharp" Version="3.0.7" />
-=======
-    <PackageVersion Include="OllamaSharp" Version="3.0.8" />
->>>>>>> 0d3e6f41
     <PackageVersion Include="PdfPig" Version="0.1.8" />
     <PackageVersion Include="Pgvector" Version="0.3.0" />
     <PackageVersion Include="Polly.Core" Version="8.4.1" />
