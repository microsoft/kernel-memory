﻿// Copyright (c) Microsoft. All rights reserved.

using System;
using System.Collections.Generic;
using System.Diagnostics.CodeAnalysis;
using System.Text;
using System.Threading;
using System.Threading.Tasks;
using Microsoft.Extensions.Logging;
using Microsoft.KernelMemory.Diagnostics;
using Microsoft.KernelMemory.Pipeline.Queue;
using RabbitMQ.Client;
using RabbitMQ.Client.Events;

namespace Microsoft.KernelMemory.Orchestration.RabbitMQ;

[Experimental("KMEXP04")]
public sealed class RabbitMQPipeline : IQueue
{
    private readonly ILogger<RabbitMQPipeline> _log;
    private readonly IConnection _connection;
    private readonly IModel _channel;
    private readonly AsyncEventingBasicConsumer _consumer;
    private readonly RabbitMQConfig _config;
    private readonly int _messageTTLMsecs;
    private string _queueName = string.Empty;
    private string _poisonQueueName = string.Empty;

    /// <summary>
    /// Create a new RabbitMQ queue instance
    /// </summary>
<<<<<<< HEAD
    public RabbitMQPipeline(RabbitMQConfig config, ILogger<RabbitMQPipeline>? log = null)
    {
        this._config = config;
        this._config.Validate();

        this._log = log ?? DefaultLogger<RabbitMQPipeline>.Instance;
=======
    public RabbitMQPipeline(RabbitMqConfig config, ILoggerFactory? loggerFactory = null)
    {
        this._log = (loggerFactory ?? DefaultLogger.Factory).CreateLogger<RabbitMQPipeline>();
>>>>>>> 3d34260a

        // see https://www.rabbitmq.com/dotnet-api-guide.html#consuming-async
        var factory = new ConnectionFactory
        {
            HostName = config.Host,
            Port = config.Port,
            UserName = config.Username,
            Password = config.Password,
            VirtualHost = !string.IsNullOrWhiteSpace(config.VirtualHost) ? config.VirtualHost : "/",
            DispatchConsumersAsync = true
        };

        this._messageTTLMsecs = config.MessageTTLSecs * 1000;
        this._connection = factory.CreateConnection();
        this._channel = this._connection.CreateModel();
        this._channel.BasicQos(prefetchSize: 0, prefetchCount: 1, global: false);
        this._consumer = new AsyncEventingBasicConsumer(this._channel);
    }

    /// <inheritdoc />
    public Task<IQueue> ConnectToQueueAsync(string queueName, QueueOptions options = default, CancellationToken cancellationToken = default)
    {
        ArgumentNullExceptionEx.ThrowIfNullOrWhiteSpace(queueName, nameof(queueName), "The queue name is empty");

        if (!string.IsNullOrEmpty(this._queueName))
        {
            throw new InvalidOperationException($"The client is already connected to `{this._queueName}`");
        }

        this._queueName = queueName;

        var poisonExchange = $"{this._queueName}.exchange";
        this._channel.ExchangeDeclare(poisonExchange, "fanout");
        this._log.LogTrace("Exchange {0} for dead-letter messages related to queue {1} ready", poisonExchange, this._queueName);

        this._channel.QueueDeclare(
            queue: this._queueName,
            durable: true,
            exclusive: false,
            autoDelete: false,
            arguments: new Dictionary<string, object>
            {
                ["x-queue-type"] = "quorum",
                ["x-delivery-limit"] = this._config.MaxRetriesBeforePoisonQueue,
                ["x-dead-letter-exchange"] = poisonExchange
            });

        this._log.LogTrace("Queue name: {0}", this._queueName);

        if (options.DequeueEnabled)
        {
            this._channel.BasicConsume(queue: this._queueName,
                autoAck: false,
                consumer: this._consumer);

            this._log.LogTrace("Enabling dequeue on queue `{0}`", this._queueName);
        }

        this._poisonQueueName = this._queueName + this._config.PoisonQueueSuffix;
        this._channel.QueueDeclare(
            queue: this._poisonQueueName,
            durable: true,
            exclusive: false,
            autoDelete: false,
            arguments: null);

        this._channel.QueueBind(this._poisonQueueName, poisonExchange, string.Empty, null);

        this._log.LogTrace("Poison queue name: {0}", this._poisonQueueName);

        return Task.FromResult<IQueue>(this);
    }

    /// <inheritdoc />
    public Task EnqueueAsync(string message, CancellationToken cancellationToken = default)
    {
        if (cancellationToken.IsCancellationRequested)
        {
            return Task.FromCanceled(cancellationToken);
        }

        if (string.IsNullOrEmpty(this._queueName))
        {
            throw new InvalidOperationException("The client must be connected to a queue first");
        }

        this.PublishMessage(
            queueName: this._queueName,
            body: Encoding.UTF8.GetBytes(message),
            messageId: Guid.NewGuid().ToString("N"),
            expirationMsecs: this._messageTTLMsecs);

        return Task.CompletedTask;
    }

    /// <inheritdoc />
    public void OnDequeue(Func<string, Task<bool>> processMessageAction)
    {
        this._consumer.Received += async (object sender, BasicDeliverEventArgs args) =>
        {
            try
            {
                this._log.LogDebug("Message '{0}' received, expires after {1}ms", args.BasicProperties.MessageId, args.BasicProperties.Expiration);

                byte[] body = args.Body.ToArray();
                string message = Encoding.UTF8.GetString(body);

                bool success = await processMessageAction.Invoke(message).ConfigureAwait(false);
                if (success)
                {
                    this._log.LogTrace("Message '{0}' successfully processed, deleting message", args.BasicProperties.MessageId);
                    this._channel.BasicAck(args.DeliveryTag, multiple: false);
                }
                else
                {
                    this._log.LogWarning("Message '{0}' failed to process, putting message back in the queue", args.BasicProperties.MessageId);
                    this._channel.BasicNack(args.DeliveryTag, multiple: false, requeue: true);
                }
            }
#pragma warning disable CA1031 // Must catch all to handle queue properly
            catch (Exception e)
            {
                // Exceptions caught by this block:
                // - message processing failed with exception
                // - failed to delete message from queue
                // - failed to unlock message in the queue

                this._log.LogWarning(e, "Message '{0}' processing failed with exception, putting message back in the queue", args.BasicProperties.MessageId);

                // TODO: verify and document what happens if this fails. RabbitMQ should automatically unlock messages.
                this._channel.BasicNack(args.DeliveryTag, multiple: false, requeue: true);
            }
#pragma warning restore CA1031
        };
    }

    public void Dispose()
    {
        this._channel.Close();
        this._connection.Close();

        this._channel.Dispose();
        this._connection.Dispose();
    }

    private void PublishMessage(
        string queueName,
        ReadOnlyMemory<byte> body,
        string messageId,
        int? expirationMsecs)
    {
        var properties = this._channel.CreateBasicProperties();
        properties.Persistent = true;
        properties.MessageId = messageId;

        if (expirationMsecs.HasValue)
        {
            properties.Expiration = $"{expirationMsecs}";
        }

        this._log.LogDebug("Sending message to {0}: {1} (TTL: {2} secs)...",
            queueName, properties.MessageId, expirationMsecs.HasValue ? expirationMsecs / 1000 : "infinite");

        this._channel.BasicPublish(
            routingKey: queueName,
            body: body,
            exchange: string.Empty,
            basicProperties: properties);

        this._log.LogDebug("Message sent: {0} (TTL: {1} secs)", properties.MessageId, expirationMsecs.HasValue ? expirationMsecs / 1000 : "infinite");
    }
}<|MERGE_RESOLUTION|>--- conflicted
+++ resolved
@@ -29,18 +29,12 @@
     /// <summary>
     /// Create a new RabbitMQ queue instance
     /// </summary>
-<<<<<<< HEAD
-    public RabbitMQPipeline(RabbitMQConfig config, ILogger<RabbitMQPipeline>? log = null)
+    public RabbitMQPipeline(RabbitMqConfig config, ILoggerFactory? loggerFactory = null)
     {
         this._config = config;
         this._config.Validate();
 
-        this._log = log ?? DefaultLogger<RabbitMQPipeline>.Instance;
-=======
-    public RabbitMQPipeline(RabbitMqConfig config, ILoggerFactory? loggerFactory = null)
-    {
         this._log = (loggerFactory ?? DefaultLogger.Factory).CreateLogger<RabbitMQPipeline>();
->>>>>>> 3d34260a
 
         // see https://www.rabbitmq.com/dotnet-api-guide.html#consuming-async
         var factory = new ConnectionFactory
