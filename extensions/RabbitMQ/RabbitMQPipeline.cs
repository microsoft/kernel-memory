﻿// Copyright (c) Microsoft. All rights reserved.

using System;
using System.Collections.Generic;
using System.Diagnostics.CodeAnalysis;
using System.Text;
using System.Threading;
using System.Threading.Tasks;
using Microsoft.Extensions.Logging;
using Microsoft.KernelMemory.Diagnostics;
using Microsoft.KernelMemory.Pipeline.Queue;
using RabbitMQ.Client;
using RabbitMQ.Client.Events;

namespace Microsoft.KernelMemory.Orchestration.RabbitMQ;

[Experimental("KMEXP04")]
public sealed class RabbitMQPipeline : IQueue
{
    private readonly ILogger<RabbitMQPipeline> _log;
    private readonly IConnection _connection;
    private readonly IModel _channel;
    private readonly AsyncEventingBasicConsumer _consumer;
    private readonly RabbitMQConfig _config;
    private readonly int _messageTTLMsecs;
    private string _queueName = string.Empty;
    private string _poisonQueueName = string.Empty;

    /// <summary>
    /// Create a new RabbitMQ queue instance
    /// </summary>
    public RabbitMQPipeline(RabbitMQConfig config, ILogger<RabbitMQPipeline>? log = null)
    {
        this._config = config;
        this._config.Validate();

        this._log = log ?? DefaultLogger<RabbitMQPipeline>.Instance;

        // see https://www.rabbitmq.com/dotnet-api-guide.html#consuming-async
        var factory = new ConnectionFactory
        {
            HostName = config.Host,
            Port = config.Port,
            UserName = config.Username,
            Password = config.Password,
            VirtualHost = !string.IsNullOrWhiteSpace(config.VirtualHost) ? config.VirtualHost : "/",
            DispatchConsumersAsync = true
        };

        this._messageTTLMsecs = config.MessageTTLSecs * 1000;
        this._connection = factory.CreateConnection();
        this._channel = this._connection.CreateModel();
        this._channel.BasicQos(prefetchSize: 0, prefetchCount: 1, global: false);
        this._consumer = new AsyncEventingBasicConsumer(this._channel);
    }

    /// <inheritdoc />
    public Task<IQueue> ConnectToQueueAsync(string queueName, QueueOptions options = default, CancellationToken cancellationToken = default)
    {
        ArgumentNullExceptionEx.ThrowIfNullOrWhiteSpace(queueName, nameof(queueName), "The queue name is empty");

        if (!string.IsNullOrEmpty(this._queueName))
        {
            throw new InvalidOperationException($"The client is already connected to `{this._queueName}`");
        }

        this._queueName = queueName;
<<<<<<< HEAD
        this._log.LogDebug("Queue name: {0}", this._queueName);

        var poisonExchange = $"{this._queueName}.exchange";
        this._channel.ExchangeDeclare(poisonExchange, "fanout");
        this._log.LogTrace("Exchange {0} for dead-letter messages related to queue {1} ready ", poisonExchange, this._queueName);

=======
>>>>>>> 2b23ca12
        this._channel.QueueDeclare(
            queue: this._queueName,
            durable: true,
            exclusive: false,
            autoDelete: false,
<<<<<<< HEAD
            arguments: new Dictionary<string, object>
            {
                ["x-queue-type"] = "quorum",
                ["x-delivery-limit"] = this._config.MaxRetriesBeforePoisonQueue,
                ["x-dead-letter-exchange"] = poisonExchange
            });

        this._log.LogTrace("Queue ready");
=======
            arguments: null);
        this._log.LogTrace("Queue name: {0}", this._poisonQueueName);
>>>>>>> 2b23ca12

        if (options.DequeueEnabled)
        {
            this._channel.BasicConsume(queue: this._queueName,
                autoAck: false,
                consumer: this._consumer);

            this._log.LogTrace("Enabling dequeue on queue `{0}`", this._queueName);
        }

        this._poisonQueueName = this._queueName + this._config.PoisonQueueSuffix;
        this._channel.QueueDeclare(
            queue: this._poisonQueueName,
            durable: true,
            exclusive: false,
            autoDelete: false,
            arguments: null);

<<<<<<< HEAD
        this._channel.QueueBind(this._poisonQueueName, poisonExchange, string.Empty, null);
        this._log.LogTrace("Poison queue ready");
=======
        this._log.LogTrace("Poison queue name: {0}", this._poisonQueueName);
>>>>>>> 2b23ca12

        return Task.FromResult<IQueue>(this);
    }

    /// <inheritdoc />
    public Task EnqueueAsync(string message, CancellationToken cancellationToken = default)
    {
        if (cancellationToken.IsCancellationRequested)
        {
            return Task.FromCanceled(cancellationToken);
        }

        if (string.IsNullOrEmpty(this._queueName))
        {
            throw new InvalidOperationException("The client must be connected to a queue first");
        }

<<<<<<< HEAD
        this.PublishMessage(this._queueName, Encoding.UTF8.GetBytes(message), Guid.NewGuid().ToString("N"), this._messageTTLMsecs);
=======
        this.PublishMessage(
            queueName: this._queueName,
            body: Encoding.UTF8.GetBytes(message),
            messageId: Guid.NewGuid().ToString("N"),
            expirationMsecs: this._messageTTLMsecs,
            deliveryCount: 0);
>>>>>>> 2b23ca12

        return Task.CompletedTask;
    }

<<<<<<< HEAD
    private void PublishMessage(string queueName, ReadOnlyMemory<byte> body, string messageId, int? expirationMsecs)
    {
        var properties = this._channel.CreateBasicProperties();
        properties.Persistent = true;
        properties.MessageId = messageId;

        if (expirationMsecs.HasValue)
        {
            properties.Expiration = $"{expirationMsecs}";
        }

        this._log.LogDebug("Sending message: {0} (TTL: {1} secs)...", properties.MessageId, expirationMsecs.HasValue ? expirationMsecs / 1000 : "infinite");

        this._channel.BasicPublish(
            routingKey: queueName,
            body: body,
            exchange: string.Empty,
            basicProperties: properties);

        this._log.LogDebug("Message sent: {0} (TTL: {1} secs)", properties.MessageId, expirationMsecs.HasValue ? expirationMsecs / 1000 : "infinite");
    }

=======
>>>>>>> 2b23ca12
    /// <inheritdoc />
    public void OnDequeue(Func<string, Task<bool>> processMessageAction)
    {
        this._consumer.Received += async (object sender, BasicDeliverEventArgs args) =>
        {
            try
            {
                this._log.LogDebug("Message '{0}' received, expires after {1}ms", args.BasicProperties.MessageId, args.BasicProperties.Expiration);

                byte[] body = args.Body.ToArray();
                string message = Encoding.UTF8.GetString(body);

                bool success = await processMessageAction.Invoke(message).ConfigureAwait(false);
                if (success)
                {
                    this._log.LogTrace("Message '{0}' successfully processed, deleting message", args.BasicProperties.MessageId);
                    this._channel.BasicAck(args.DeliveryTag, multiple: false);
                }
                else
                {
                    this._log.LogWarning("Message '{0}' failed to process, putting message back in the queue", args.BasicProperties.MessageId);
                    this._channel.BasicNack(args.DeliveryTag, multiple: false, requeue: true);
                }
            }
#pragma warning disable CA1031 // Must catch all to handle queue properly
            catch (Exception e)
            {
                // Exceptions caught by this block:
                // - message processing failed with exception
                // - failed to delete message from queue
                // - failed to unlock message in the queue

                this._log.LogWarning(e, "Message '{0}' processing failed with exception, putting message back in the queue", args.BasicProperties.MessageId);

                // TODO: verify and document what happens if this fails. RabbitMQ should automatically unlock messages.
                this._channel.BasicNack(args.DeliveryTag, multiple: false, requeue: true);
            }
#pragma warning restore CA1031
        };
    }

    public void Dispose()
    {
        this._channel.Close();
        this._connection.Close();

        this._channel.Dispose();
        this._connection.Dispose();
    }

    private void PublishMessage(
        string queueName,
        ReadOnlyMemory<byte> body,
        string messageId,
        int? expirationMsecs,
        int deliveryCount)
    {
        var properties = this._channel.CreateBasicProperties();
        properties.Persistent = true;
        properties.MessageId = messageId;

        if (expirationMsecs.HasValue)
        {
            properties.Expiration = $"{expirationMsecs}";
        }

        properties.Headers = new Dictionary<string, object>
        {
            [DeliveryCountHeader] = deliveryCount
        };

        this._log.LogDebug("Sending message to {0}: {1} (TTL: {2} secs)...",
            queueName, properties.MessageId, expirationMsecs.HasValue ? expirationMsecs / 1000 : "infinite");

        this._channel.BasicPublish(
            routingKey: queueName,
            body: body,
            exchange: string.Empty,
            basicProperties: properties);

        this._log.LogDebug("Message sent: {0} (TTL: {1} secs)", properties.MessageId, expirationMsecs.HasValue ? expirationMsecs / 1000 : "infinite");
    }
}<|MERGE_RESOLUTION|>--- conflicted
+++ resolved
@@ -65,33 +65,23 @@
         }
 
         this._queueName = queueName;
-<<<<<<< HEAD
-        this._log.LogDebug("Queue name: {0}", this._queueName);
 
         var poisonExchange = $"{this._queueName}.exchange";
         this._channel.ExchangeDeclare(poisonExchange, "fanout");
         this._log.LogTrace("Exchange {0} for dead-letter messages related to queue {1} ready ", poisonExchange, this._queueName);
 
-=======
->>>>>>> 2b23ca12
         this._channel.QueueDeclare(
             queue: this._queueName,
             durable: true,
             exclusive: false,
             autoDelete: false,
-<<<<<<< HEAD
             arguments: new Dictionary<string, object>
             {
                 ["x-queue-type"] = "quorum",
                 ["x-delivery-limit"] = this._config.MaxRetriesBeforePoisonQueue,
                 ["x-dead-letter-exchange"] = poisonExchange
             });
-
-        this._log.LogTrace("Queue ready");
-=======
-            arguments: null);
-        this._log.LogTrace("Queue name: {0}", this._poisonQueueName);
->>>>>>> 2b23ca12
+        
 
         if (options.DequeueEnabled)
         {
@@ -110,12 +100,8 @@
             autoDelete: false,
             arguments: null);
 
-<<<<<<< HEAD
         this._channel.QueueBind(this._poisonQueueName, poisonExchange, string.Empty, null);
-        this._log.LogTrace("Poison queue ready");
-=======
-        this._log.LogTrace("Poison queue name: {0}", this._poisonQueueName);
->>>>>>> 2b23ca12
+        this._log.LogTrace("Poison Queue name: {0}", this._poisonQueueName);
 
         return Task.FromResult<IQueue>(this);
     }
@@ -133,22 +119,16 @@
             throw new InvalidOperationException("The client must be connected to a queue first");
         }
 
-<<<<<<< HEAD
-        this.PublishMessage(this._queueName, Encoding.UTF8.GetBytes(message), Guid.NewGuid().ToString("N"), this._messageTTLMsecs);
-=======
         this.PublishMessage(
             queueName: this._queueName,
             body: Encoding.UTF8.GetBytes(message),
             messageId: Guid.NewGuid().ToString("N"),
-            expirationMsecs: this._messageTTLMsecs,
-            deliveryCount: 0);
->>>>>>> 2b23ca12
+            expirationMsecs: this._messageTTLMsecs);
 
         return Task.CompletedTask;
     }
 
-<<<<<<< HEAD
-    private void PublishMessage(string queueName, ReadOnlyMemory<byte> body, string messageId, int? expirationMsecs)
+    private void PublishMessage(string queueName, ReadOnlyMemory<byte> body, string messageId, int? expirationMsecs, int deliveryCount)
     {
         var properties = this._channel.CreateBasicProperties();
         properties.Persistent = true;
@@ -158,6 +138,11 @@
         {
             properties.Expiration = $"{expirationMsecs}";
         }
+
+        properties.Headers = new Dictionary<string, object>
+        {
+            [DeliveryCountHeader] = deliveryCount
+        };
 
         this._log.LogDebug("Sending message: {0} (TTL: {1} secs)...", properties.MessageId, expirationMsecs.HasValue ? expirationMsecs / 1000 : "infinite");
 
@@ -170,8 +155,6 @@
         this._log.LogDebug("Message sent: {0} (TTL: {1} secs)", properties.MessageId, expirationMsecs.HasValue ? expirationMsecs / 1000 : "infinite");
     }
 
-=======
->>>>>>> 2b23ca12
     /// <inheritdoc />
     public void OnDequeue(Func<string, Task<bool>> processMessageAction)
     {
