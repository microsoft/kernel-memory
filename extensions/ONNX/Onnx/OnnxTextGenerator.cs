﻿// Copyright (c) Microsoft. All rights reserved.

using System;
using System.Collections.Generic;
using System.Diagnostics.CodeAnalysis;
using System.IO;
using System.Linq;
using System.Runtime.CompilerServices;
using System.Threading;
using System.Threading.Tasks;
using Microsoft.Extensions.Logging;
using Microsoft.KernelMemory.Diagnostics;
using Microsoft.KernelMemory.Models;
using Microsoft.ML.OnnxRuntimeGenAI;
using static Microsoft.KernelMemory.OnnxConfig;

namespace Microsoft.KernelMemory.AI.Onnx;

/// <summary>
/// Text generator based on ONNX models, via OnnxRuntimeGenAi
/// See https://github.com/microsoft/onnxruntime-genai
///
/// Note: does not support model name override via request context
/// </summary>
[Experimental("KMEXP01")]
public sealed class OnnxTextGenerator : ITextGenerator, IDisposable
{
    /// <summary>
    /// The ONNX Model used for text generation
    /// </summary>
    private readonly Model _model;

    /// <summary>
    /// Tokenizer used with the Onnx Generator and Model classes to produce tokens.
    /// This has the potential to contain a null value, depending on the contents of the Model Directory.
    /// </summary>
    private readonly Tokenizer? _tokenizer = default;

    /// <summary>
    /// Tokenizer used for GetTokens() and CountTokens()
    /// </summary>
    private readonly ITextTokenizer _textTokenizer;

    private readonly ILogger<OnnxTextGenerator> _log;

    private readonly OnnxConfig _config;

    /// <inheritdoc/>
    public int MaxTokenTotal { get; internal set; }

    /// <summary>
    /// Create a new instance
    /// </summary>
    /// <param name="config">Configuration settings</param>
    /// <param name="textTokenizer">Text Tokenizer</param>
    /// <param name="loggerFactory">Application Logger instance</param>
    public OnnxTextGenerator(
        OnnxConfig config,
        ITextTokenizer? textTokenizer = null,
        ILoggerFactory? loggerFactory = null)
    {
        this._log = (loggerFactory ?? DefaultLogger.Factory).CreateLogger<OnnxTextGenerator>();

        textTokenizer ??= TokenizerFactory.GetTokenizerForEncoding(config.Tokenizer);
        if (textTokenizer == null)
        {
            textTokenizer = new O200KTokenizer();
            this._log.LogWarning(
                "Tokenizer not specified, will use {0}. The token count might be incorrect, causing unexpected errors",
                textTokenizer.GetType().FullName);
        }

        config.Validate();
        this._config = config;
        this.MaxTokenTotal = (int)config.MaxTokens;
        this._textTokenizer = textTokenizer;

        var modelDir = Path.GetFullPath(config.TextModelDir);
        var modelFile = Directory.GetFiles(modelDir)
            .FirstOrDefault(file => string.Equals(Path.GetExtension(file), ".ONNX", StringComparison.OrdinalIgnoreCase));

        this._log.LogDebug("Loading Onnx model: {1} from directory {0}", modelDir, Path.GetFileNameWithoutExtension(modelFile));
        this._model = new Model(config.TextModelDir);
        this._tokenizer = new Tokenizer(this._model);
        this._log.LogDebug("Onnx model loaded");
    }

    /// <inheritdoc/>
    public async IAsyncEnumerable<(string? Text, TokenUsage? TokenUsage)> GenerateTextAsync(
        string prompt,
        TextGenerationOptions? options = null,
        [EnumeratorCancellation] CancellationToken cancellationToken = default)
    {
        var tokens = this._tokenizer?.Encode(prompt);
        using var generatorParams = new GeneratorParams(this._model);

        generatorParams.SetSearchOption("max_length", this.MaxTokenTotal);
        generatorParams.SetSearchOption("min_length", this._config.MinLength);
        generatorParams.SetSearchOption("num_return_sequences", this._config.ResultsPerPrompt);
        generatorParams.SetSearchOption("repetition_penalty", this._config.RepetitionPenalty);
        generatorParams.SetSearchOption("length_penalty", this._config.LengthPenalty);
        generatorParams.SetSearchOption("temperature", 0);

        if (options != null)
        {
            generatorParams.SetSearchOption("num_return_sequences", options.ResultsPerPrompt);
            generatorParams.SetSearchOption("temperature", options.Temperature);

            if (options.MaxTokens > 0)
            {
                generatorParams.SetSearchOption("max_length", (int)options.MaxTokens);
            }
        }

        switch (this._config.SearchType)
        {
            case OnnxSearchType.BeamSearch:
                generatorParams.SetSearchOption("do_sample", false);
                generatorParams.SetSearchOption("early_stopping", this._config.EarlyStopping);

                if (this._config.NumBeams != null)
                {
                    generatorParams.SetSearchOption("num_beams", (double)this._config.NumBeams);
                }

                break;

            case OnnxSearchType.TopN:
                generatorParams.SetSearchOption("do_sample", true);
                generatorParams.SetSearchOption("top_k", this._config.TopK);

                generatorParams.SetSearchOption("top_p", options is { NucleusSampling: > 0 and <= 1 }
                    ? options.NucleusSampling
                    : this._config.NucleusSampling);

                break;

            default:

                generatorParams.SetSearchOption("do_sample", false);

                if (this._config.NumBeams != null)
                {
                    generatorParams.SetSearchOption("num_beams", (double)this._config.NumBeams);
                }

                break;
        }

        generatorParams.SetInputSequences(tokens);

        using (var generator = new Generator(this._model, generatorParams))
        {
            List<int> outputTokens = [];

            while (!generator.IsDone() && cancellationToken.IsCancellationRequested == false)
            {
                generator.ComputeLogits();
                generator.GenerateNextToken();

                outputTokens.AddRange(generator.GetSequence(0));

                if (outputTokens.Count > 0 && this._tokenizer != null)
                {
                    var newToken = outputTokens[^1];
<<<<<<< HEAD
                    yield return (this._tokenizer.Decode(new int[] { newToken }), null);
=======
                    yield return this._tokenizer.Decode([newToken]);
>>>>>>> cafb63e7
                }
            }
        }

        await Task.CompletedTask.ConfigureAwait(false);
    }

    /// <inheritdoc/>
    public int CountTokens(string text)
    {
        // TODO: Implement with _tokenizer and remove _textTokenizer
        return this._textTokenizer.CountTokens(text);
    }

    /// <inheritdoc/>
    public IReadOnlyList<string> GetTokens(string text)
    {
        // TODO: Implement with _tokenizer and remove _textTokenizer
        return this._textTokenizer.GetTokens(text);
    }

    /// <inheritdoc/>
    public void Dispose()
    {
        this._model?.Dispose();
        this._tokenizer?.Dispose();
    }
}<|MERGE_RESOLUTION|>--- conflicted
+++ resolved
@@ -10,7 +10,6 @@
 using System.Threading.Tasks;
 using Microsoft.Extensions.Logging;
 using Microsoft.KernelMemory.Diagnostics;
-using Microsoft.KernelMemory.Models;
 using Microsoft.ML.OnnxRuntimeGenAI;
 using static Microsoft.KernelMemory.OnnxConfig;
 
@@ -86,7 +85,7 @@
     }
 
     /// <inheritdoc/>
-    public async IAsyncEnumerable<(string? Text, TokenUsage? TokenUsage)> GenerateTextAsync(
+    public async IAsyncEnumerable<string> GenerateTextAsync(
         string prompt,
         TextGenerationOptions? options = null,
         [EnumeratorCancellation] CancellationToken cancellationToken = default)
@@ -163,11 +162,7 @@
                 if (outputTokens.Count > 0 && this._tokenizer != null)
                 {
                     var newToken = outputTokens[^1];
-<<<<<<< HEAD
-                    yield return (this._tokenizer.Decode(new int[] { newToken }), null);
-=======
                     yield return this._tokenizer.Decode([newToken]);
->>>>>>> cafb63e7
                 }
             }
         }
