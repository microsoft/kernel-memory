﻿// Copyright (c) Microsoft. All rights reserved.

using Microsoft.Extensions.DependencyInjection;
using Microsoft.KernelMemory.MemoryDb.SQLServer;
using Microsoft.KernelMemory.MemoryStorage;

#pragma warning disable IDE0130 // reduce number of "using" statements
// ReSharper disable once CheckNamespace - reduce number of "using" statements
namespace Microsoft.KernelMemory;

/// <summary>
/// Kernel Memory builder extensions
/// </summary>
public static partial class KernelMemoryBuilderExtensions
{
    /// <summary>
    /// Kernel Memory Builder extension method to add SQL Server memory connector.
    /// </summary>
    /// <param name="builder">KM builder instance</param>
    /// <param name="config">SQL Server configuration</param>
    public static IKernelMemoryBuilder WithSqlServerMemoryDb(
        this IKernelMemoryBuilder builder,
        SqlServerConfig config)
    {
        builder.Services.AddSqlServerAsMemoryDb(config);
        return builder;
    }

    /// <summary>
    /// Kernel Memory Builder extension method to add SQL Server memory connector.
    /// </summary>
    /// <param name="builder">KM builder instance</param>
    /// <param name="connString">SQL Server connection string</param>
    /// <param name="useVectorSearch">A value that determines if we want to use Vector Search</param>    
    public static IKernelMemoryBuilder WithSqlServerMemoryDb(
        this IKernelMemoryBuilder builder,
        string connString, bool useVectorSearch = false)
    {
        builder.Services.AddSqlServerAsMemoryDb(connString, useVectorSearch);
        return builder;
    }
}

/// <summary>
/// .NET IServiceCollection dependency injection extensions.
/// </summary>
public static partial class DependencyInjection
{
    /// <summary>
    /// Inject SQL Server as the default implementation of IMemoryDb
    /// </summary>
    /// <param name="services">Service collection</param>
<<<<<<< HEAD
    /// <param name="config">SQL Service configuration</param>
=======
    /// <param name="config">SQL Server configuration</param>
>>>>>>> d287dff6
    public static IServiceCollection AddSqlServerAsMemoryDb(
        this IServiceCollection services,
        SqlServerConfig config)
    {
        return services
            .AddSingleton<SqlServerConfig>(config)
            .AddSingleton<IMemoryDb, SqlServerMemory>();
    }

    /// <summary>
    /// Inject SQL Server as the default implementation of IMemoryDb
    /// </summary>
    /// <param name="services">Service collection</param>
    /// <param name="connString">SQL Server connection string</param>
    /// <param name="useVectorSearch">A value that determines if we want to use Vector Search</param>
    public static IServiceCollection AddSqlServerAsMemoryDb(
        this IServiceCollection services,
        string connString, bool useVectorSearch = false)
    {
        var config = new SqlServerConfig { ConnectionString = connString, UseVectorSearch = useVectorSearch };
        return services.AddSqlServerAsMemoryDb(config);
    }
}<|MERGE_RESOLUTION|>--- conflicted
+++ resolved
@@ -50,11 +50,7 @@
     /// Inject SQL Server as the default implementation of IMemoryDb
     /// </summary>
     /// <param name="services">Service collection</param>
-<<<<<<< HEAD
-    /// <param name="config">SQL Service configuration</param>
-=======
     /// <param name="config">SQL Server configuration</param>
->>>>>>> d287dff6
     public static IServiceCollection AddSqlServerAsMemoryDb(
         this IServiceCollection services,
         SqlServerConfig config)
