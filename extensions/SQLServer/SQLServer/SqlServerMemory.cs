--- conflicted
+++ resolved
@@ -278,50 +278,6 @@
 
         var list = new List<MemoryRecord>();
 
-<<<<<<< HEAD
-        var list = new List<MemoryRecord>();
-
-        var connection = new SqlConnection(this._config.ConnectionString);
-        await using (var disposableConnection = connection.ConfigureAwait(false))
-        {
-            await connection.OpenAsync(cancellationToken).ConfigureAwait(false);
-
-            SqlCommand command = connection.CreateCommand();
-            await using var disposableCommand = command.ConfigureAwait(false);
-            var tagFilters = new TagCollection();
-
-            command.CommandText = $@"
-            WITH [filters] AS
-		    (
-			    SELECT
-				    cast([filters].[key] AS NVARCHAR(256)) COLLATE SQL_Latin1_General_CP1_CI_AS AS [name],
-				    cast([filters].[value] AS NVARCHAR(256)) COLLATE SQL_Latin1_General_CP1_CI_AS AS [value]
-			    FROM openjson(@filters) [filters]
-		    )
-            SELECT TOP (@limit)
-                {queryColumns}
-            FROM
-                {this.GetFullTableName(this._config.MemoryTableName)}
-		    WHERE 1=1
-            AND {this.GetFullTableName(this._config.MemoryTableName)}.[collection] = @index
-            {this.GenerateFilters(index, command.Parameters, filters)};";
-
-            command.Parameters.AddWithValue("@index", index);
-            command.Parameters.AddWithValue("@limit", limit);
-            command.Parameters.AddWithValue("@filters", JsonSerializer.Serialize(tagFilters));
-
-            var dataReader = await command.ExecuteReaderAsync(cancellationToken).ConfigureAwait(false);
-            await using var disposableReader = dataReader.ConfigureAwait(false);
-
-            while (await dataReader.ReadAsync(cancellationToken).ConfigureAwait(false))
-            {
-                // Iterates over the entries and saves them in a list so that the connection can be closed before returning the results.
-                var entry = await this.ReadEntryAsync(dataReader, withEmbeddings, cancellationToken).ConfigureAwait(false);
-                list.Add(entry);
-            }
-        }
-
-=======
         var connection = new SqlConnection(this._config.ConnectionString);
         await connection.OpenAsync(cancellationToken).ConfigureAwait(false);
         SqlCommand command = connection.CreateCommand();
@@ -365,7 +321,6 @@
             connection.Dispose();
         }
 
->>>>>>> d961c834
         foreach (var item in list)
         {
             yield return item;
