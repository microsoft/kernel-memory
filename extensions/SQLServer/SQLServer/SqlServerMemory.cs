--- conflicted
+++ resolved
@@ -78,23 +78,26 @@
             return;
         }
 
-<<<<<<< HEAD
-        var connection = new SqlConnection(this._config.ConnectionString);
-        await using var disposableConnection = connection.ConfigureAwait(false);
-        await connection.OpenAsync(cancellationToken).ConfigureAwait(false);
-
-        SqlCommand command = connection.CreateCommand();
-        await using var disposableCommand = command.ConfigureAwait(false);
-
-        var sql = $"""
-=======
         var sql = $@"
->>>>>>> 6c092a93
             BEGIN TRANSACTION;
-            
+
             INSERT INTO {this.GetFullTableName(this._config.MemoryCollectionTableName)}([id])
             VALUES (@index);
-                      
+
+            IF OBJECT_ID(N'{this.GetFullTableName($"{this._config.EmbeddingsTableName}_{index}")}', N'U') IS NULL
+            CREATE TABLE {this.GetFullTableName($"{this._config.EmbeddingsTableName}_{index}")}
+            (
+                [memory_id] UNIQUEIDENTIFIER NOT NULL,
+                [vector_value_id] [int] NOT NULL,
+                [vector_value] [float] NOT NULL
+                FOREIGN KEY ([memory_id]) REFERENCES {this.GetFullTableName(this._config.MemoryTableName)}([id])
+            );
+
+            IF OBJECT_ID(N'[{this._config.Schema}.IXC_{$"{this._config.EmbeddingsTableName}_{index}"}]', N'U') IS NULL
+            CREATE CLUSTERED COLUMNSTORE INDEX [IXC_{$"{this._config.EmbeddingsTableName}_{index}"}]
+            ON {this.GetFullTableName($"{this._config.EmbeddingsTableName}_{index}")}
+            {(this._cachedServerVersion >= 16 ? "ORDER ([memory_id])" : "")};
+
             IF OBJECT_ID(N'{this.GetFullTableName($"{this._config.TagsTableName}_{index}")}', N'U') IS NULL
             CREATE TABLE {this.GetFullTableName($"{this._config.TagsTableName}_{index}")}
             (
@@ -103,32 +106,8 @@
                 [value] NVARCHAR(256) NOT NULL,
                 FOREIGN KEY ([memory_id]) REFERENCES {this.GetFullTableName(this._config.MemoryTableName)}([id])
             );
-            """;
-
-        if (!this._config.UseVectorSearch)
-        {
-            sql += $"""
-                IF OBJECT_ID(N'{this.GetFullTableName($"{this._config.EmbeddingsTableName}_{index}")}', N'U') IS NULL
-                CREATE TABLE {this.GetFullTableName($"{this._config.EmbeddingsTableName}_{index}")}
-                (
-                    [memory_id] UNIQUEIDENTIFIER NOT NULL,
-                    [vector_value_id] [int] NOT NULL,
-                    [vector_value] [float] NOT NULL,
-                    FOREIGN KEY ([memory_id]) REFERENCES {this.GetFullTableName(this._config.MemoryTableName)}([id])
-                );
-
-                IF OBJECT_ID(N'[{this._config.Schema}.IXC_{$"{this._config.EmbeddingsTableName}_{index}"}]', N'U') IS NULL
-                CREATE CLUSTERED COLUMNSTORE INDEX [IXC_{$"{this._config.EmbeddingsTableName}_{index}"}]
-                ON {this.GetFullTableName($"{this._config.EmbeddingsTableName}_{index}")}
-                {(this._cachedServerVersion >= 16 ? "ORDER ([memory_id])" : "")};
-                """;
-        }
-
-        command.CommandText = $"""
-                        {sql}
-
-                        COMMIT;
-                        """;
+
+            COMMIT;";
 
         var connection = new SqlConnection(this._config.ConnectionString);
         await connection.OpenAsync(cancellationToken).ConfigureAwait(false);
@@ -160,19 +139,15 @@
             return;
         }
 
-<<<<<<< HEAD
-        var connection = new SqlConnection(this._config.ConnectionString);
-        await using var disposableConnection = connection.ConfigureAwait(false);
-        await connection.OpenAsync(cancellationToken).ConfigureAwait(false);
-
-        SqlCommand command = connection.CreateCommand();
-        await using var disposableCommand = command.ConfigureAwait(false);
-
-        var sql = $"""
-=======
         var sql = $@"
->>>>>>> 6c092a93
             BEGIN TRANSACTION;
+
+            DELETE [embeddings]
+            FROM {this.GetFullTableName($"{this._config.EmbeddingsTableName}_{index}")} [embeddings]
+            INNER JOIN {this.GetFullTableName(this._config.MemoryTableName)} ON [embeddings].[memory_id] = {this.GetFullTableName(this._config.MemoryTableName)}.[id]
+            WHERE
+                {this.GetFullTableName(this._config.MemoryTableName)}.[collection] = @index
+            AND {this.GetFullTableName(this._config.MemoryTableName)}.[key]=@key;
 
             DELETE [tags]
             FROM {this.GetFullTableName($"{this._config.TagsTableName}_{index}")} [tags]
@@ -181,28 +156,9 @@
                 {this.GetFullTableName(this._config.MemoryTableName)}.[collection] = @index
             AND {this.GetFullTableName(this._config.MemoryTableName)}.[key]=@key;
 
-           """;
-
-        if (!this._config.UseVectorSearch)
-        {
-            sql += $"""
-                DELETE [embeddings]
-                FROM {this.GetFullTableName($"{this._config.EmbeddingsTableName}_{index}")} [embeddings]
-                INNER JOIN {this.GetFullTableName(this._config.MemoryTableName)} ON [embeddings].[memory_id] = {this.GetFullTableName(this._config.MemoryTableName)}.[id]
-                WHERE
-                    {this.GetFullTableName(this._config.MemoryTableName)}.[collection] = @index
-                AND {this.GetFullTableName(this._config.MemoryTableName)}.[key]=@key;
-
-                """;
-        }
-
-        sql += $"""                
-                DELETE FROM {this.GetFullTableName(this._config.MemoryTableName)} WHERE [collection] = @index AND [key]=@key;
-                
-                COMMIT;
-                """;
-
-        command.CommandText = sql;
+            DELETE FROM {this.GetFullTableName(this._config.MemoryTableName)} WHERE [collection] = @index AND [key]=@key;
+
+            COMMIT;";
 
         var connection = new SqlConnection(this._config.ConnectionString);
         await connection.OpenAsync(cancellationToken).ConfigureAwait(false);
@@ -236,29 +192,16 @@
             return;
         }
 
-<<<<<<< HEAD
-        var connection = new SqlConnection(this._config.ConnectionString);
-        await using var disposableConnection = connection.ConfigureAwait(false);
-        await connection.OpenAsync(cancellationToken).ConfigureAwait(false);
-
-        SqlCommand command = connection.CreateCommand();
-        await using var disposableCommand = command.ConfigureAwait(false);
-
-        command.CommandText = $"""
-=======
         var sql = $@"
->>>>>>> 6c092a93
             BEGIN TRANSACTION;
 
-            IF OBJECT_ID(N'{this.GetFullTableName($"{this._config.EmbeddingsTableName}_{index}")}', N'U') IS NOT NULL
             DROP TABLE {this.GetFullTableName($"{this._config.EmbeddingsTableName}_{index}")};
             DROP TABLE {this.GetFullTableName($"{this._config.TagsTableName}_{index}")};
 
             DELETE FROM {this.GetFullTableName(this._config.MemoryCollectionTableName)}
                              WHERE [id] = @index;
 
-            COMMIT;
-            """;
+            COMMIT;";
 
         var connection = new SqlConnection(this._config.ConnectionString);
         await connection.OpenAsync(cancellationToken).ConfigureAwait(false);
@@ -331,21 +274,7 @@
         string queryColumns = "[key], [payload], [tags]";
         if (withEmbeddings) { queryColumns += ", [embedding]"; }
 
-<<<<<<< HEAD
-        if (withEmbeddings)
-        {
-            if (this._config.UseVectorSearch)
-            {
-                queryColumns += ", VECTOR_TO_JSON_ARRAY([embedding]) AS [embedding]";
-            }
-            else
-            {
-                queryColumns += ", [embedding]";
-            }
-        }
-=======
         if (limit < 0) { limit = int.MaxValue; }
->>>>>>> 6c092a93
 
         var list = new List<MemoryRecord>();
 
@@ -420,54 +349,17 @@
 
         if (withEmbeddings)
         {
-            if (this._config.UseVectorSearch)
-            {
-                queryColumns += $"," +
-                            $"VECTOR_TO_JSON_ARRAY({this.GetFullTableName(this._config.MemoryTableName)}.[embedding]) AS [embedding]";
-            }
-            else
-            {
-                queryColumns += $"," +
-                                $"{this.GetFullTableName(this._config.MemoryTableName)}.[embedding]";
-            }
+            queryColumns += $"," +
+                            $"{this.GetFullTableName(this._config.MemoryTableName)}.[embedding]";
         }
 
         var connection = new SqlConnection(this._config.ConnectionString);
         await connection.OpenAsync(cancellationToken).ConfigureAwait(false);
         SqlCommand command = connection.CreateCommand();
-<<<<<<< HEAD
-        await using var disposableCommand = command.ConfigureAwait(false);
-
-        var generatedFilters = this.GenerateFilters(index, command.Parameters, filters);
-        string? sql = null;
-
-        if (this._config.UseVectorSearch)
-        {
-            var maxDistance = 1 - minRelevance;
-
-            sql = $"""
-                SELECT TOP (@limit)
-                    {queryColumns},
-                    VECTOR_DISTANCE('cosine', JSON_ARRAY_TO_VECTOR(@vector), Embedding) AS [distance] 
-                FROM
-                    {this.GetFullTableName(this._config.MemoryTableName)}
-                WHERE 1=1
-                AND VECTOR_DISTANCE('cosine', JSON_ARRAY_TO_VECTOR(@vector), Embedding) <= @max_distance
-                {generatedFilters}
-                ORDER BY [distance] ASC
-                """;
-
-            command.Parameters.AddWithValue("@max_distance", maxDistance);
-        }
-        else
-        {
-            sql = $"""
-=======
         try
         {
             var generatedFilters = this.GenerateFilters(index, command.Parameters, filters);
             command.CommandText = $@"
->>>>>>> 6c092a93
                 WITH
                 [embedding] as
                 (
@@ -511,37 +403,6 @@
                 WHERE 1=1
                 AND [cosine_similarity] >= @min_relevance_score
                 {generatedFilters}
-<<<<<<< HEAD
-                ORDER BY [cosine_similarity] desc
-                """;
-
-            command.Parameters.AddWithValue("@min_relevance_score", minRelevance);
-        }
-
-        command.CommandText = sql;
-
-        command.Parameters.AddWithValue("@vector", JsonSerializer.Serialize(embedding.Data.ToArray()));
-        command.Parameters.AddWithValue("@index", index);
-        command.Parameters.AddWithValue("@limit", limit);
-
-        var dataReader = await command.ExecuteReaderAsync(cancellationToken).ConfigureAwait(false);
-        await using var disposableReader = dataReader.ConfigureAwait(false);
-
-        while (await dataReader.ReadAsync(cancellationToken).ConfigureAwait(false))
-        {
-            double cosineSimilarity = 0;
-            if (this._config.UseVectorSearch)
-            {
-                double distance = dataReader.GetDouble(dataReader.GetOrdinal("distance"));
-                cosineSimilarity = 1 - distance;
-            }
-            else
-            {
-                cosineSimilarity = dataReader.GetDouble(dataReader.GetOrdinal("cosine_similarity"));
-            }
-
-            yield return (await this.ReadEntryAsync(dataReader, withEmbeddings, cancellationToken).ConfigureAwait(false), cosineSimilarity);
-=======
                 ORDER BY [cosine_similarity] desc";
 
             command.Parameters.AddWithValue("@vector", JsonSerializer.Serialize(embedding.Data.ToArray()));
@@ -563,7 +424,6 @@
             command.Dispose();
             await connection.CloseAsync().ConfigureAwait(false);
             connection.Dispose();
->>>>>>> 6c092a93
         }
     }
 
@@ -595,81 +455,45 @@
             throw new IndexNotFoundException($"The index '{index}' does not exist.");
         }
 
-<<<<<<< HEAD
-        var connection = new SqlConnection(this._config.ConnectionString);
-        await using var disposableConnection = connection.ConfigureAwait(false);
-        await connection.OpenAsync(cancellationToken).ConfigureAwait(false);
-
-        foreach (var record in records)
-        {
-            SqlCommand command = connection.CreateCommand();
-            await using var disposableCommand = command.ConfigureAwait(false);
-
-            string sql = """
-=======
         var sql = $@"
->>>>>>> 6c092a93
                 BEGIN TRANSACTION;
 
-                """;
-
-            if (this._config.UseVectorSearch)
-            {
-                sql += $"""
-                    MERGE INTO {this.GetFullTableName(this._config.MemoryTableName)}
-                    USING (SELECT @key) as [src]([key])
-                    ON {this.GetFullTableName(this._config.MemoryTableName)}.[key] = [src].[key]
-                    WHEN MATCHED THEN
-                        UPDATE SET payload=@payload, embedding=JSON_ARRAY_TO_VECTOR(@embedding), tags=@tags
-                    WHEN NOT MATCHED THEN
-                        INSERT ([id], [key], [collection], [payload], [tags], [embedding])
-                        VALUES (NEWID(), @key, @index, @payload, @tags, JSON_ARRAY_TO_VECTOR(@embedding));
-
-                    """;
-            }
-            else
-            {
-                sql += $"""
-                    MERGE INTO {this.GetFullTableName(this._config.MemoryTableName)}
-                    USING (SELECT @key) as [src]([key])
-                    ON {this.GetFullTableName(this._config.MemoryTableName)}.[key] = [src].[key]
-                    WHEN MATCHED THEN
-                        UPDATE SET payload=@payload, embedding=@embedding, tags=@tags
-                    WHEN NOT MATCHED THEN
-                        INSERT ([id], [key], [collection], [payload], [tags], [embedding])
-                        VALUES (NEWID(), @key, @index, @payload, @tags, @embedding);
-                    
-                    MERGE {this.GetFullTableName($"{this._config.EmbeddingsTableName}_{index}")} AS [tgt]
-                    USING (
-                        SELECT
-                            {this.GetFullTableName(this._config.MemoryTableName)}.[id],
-                            cast([vector].[key] AS INT) AS [vector_value_id],
-                            cast([vector].[value] AS FLOAT) AS [vector_value]
-                        FROM {this.GetFullTableName(this._config.MemoryTableName)}
-                        CROSS APPLY
-                            openjson(@embedding) [vector]
-                        WHERE {this.GetFullTableName(this._config.MemoryTableName)}.[key] = @key
-                            AND {this.GetFullTableName(this._config.MemoryTableName)}.[collection] = @index
-                    ) AS [src]
-                    ON [tgt].[memory_id] = [src].[id] AND [tgt].[vector_value_id] = [src].[vector_value_id]
-                    WHEN MATCHED THEN
-                        UPDATE SET [tgt].[vector_value] = [src].[vector_value]
-                    WHEN NOT MATCHED THEN
-                        INSERT ([memory_id], [vector_value_id], [vector_value])
-                        VALUES ([src].[id],
-                                [src].[vector_value_id],
-                                [src].[vector_value] );
-
-                    """;
-            }
-
-            sql += $"""
+                MERGE INTO {this.GetFullTableName(this._config.MemoryTableName)}
+                USING (SELECT @key) as [src]([key])
+                ON {this.GetFullTableName(this._config.MemoryTableName)}.[key] = [src].[key]
+                WHEN MATCHED THEN
+                    UPDATE SET payload=@payload, embedding=@embedding, tags=@tags
+                WHEN NOT MATCHED THEN
+                    INSERT ([id], [key], [collection], [payload], [tags], [embedding])
+                    VALUES (NEWID(), @key, @index, @payload, @tags, @embedding);
+
+                MERGE {this.GetFullTableName($"{this._config.EmbeddingsTableName}_{index}")} AS [tgt]
+                USING (
+                    SELECT
+                        {this.GetFullTableName(this._config.MemoryTableName)}.[id],
+                        cast([vector].[key] AS INT) AS [vector_value_id],
+                        cast([vector].[value] AS FLOAT) AS [vector_value]
+                    FROM {this.GetFullTableName(this._config.MemoryTableName)}
+                    CROSS APPLY
+                        openjson(@embedding) [vector]
+                    WHERE {this.GetFullTableName(this._config.MemoryTableName)}.[key] = @key
+                        AND {this.GetFullTableName(this._config.MemoryTableName)}.[collection] = @index
+                ) AS [src]
+                ON [tgt].[memory_id] = [src].[id] AND [tgt].[vector_value_id] = [src].[vector_value_id]
+                WHEN MATCHED THEN
+                    UPDATE SET [tgt].[vector_value] = [src].[vector_value]
+                WHEN NOT MATCHED THEN
+                    INSERT ([memory_id], [vector_value_id], [vector_value])
+                    VALUES ([src].[id],
+                            [src].[vector_value_id],
+                            [src].[vector_value] );
+
                 DELETE FROM [tgt]
                 FROM  {this.GetFullTableName($"{this._config.TagsTableName}_{index}")} AS [tgt]
                 INNER JOIN {this.GetFullTableName(this._config.MemoryTableName)} ON [tgt].[memory_id] = {this.GetFullTableName(this._config.MemoryTableName)}.[id]
                 WHERE {this.GetFullTableName(this._config.MemoryTableName)}.[key] = @key
                         AND {this.GetFullTableName(this._config.MemoryTableName)}.[collection] = @index;
-                
+
                 MERGE {this.GetFullTableName($"{this._config.TagsTableName}_{index}")} AS [tgt]
                 USING (
                     SELECT
@@ -690,11 +514,8 @@
                     VALUES ([src].[id],
                             [src].[tag_name],
                             [src].[value]);
-                
-                COMMIT;
-                """;
-
-            command.CommandText = sql;
+
+                COMMIT;";
 
         var connection = new SqlConnection(this._config.ConnectionString);
         await connection.OpenAsync(cancellationToken).ConfigureAwait(false);
@@ -785,53 +606,28 @@
     /// <returns></returns>
     private async Task CreateTablesIfNotExistsAsync(CancellationToken cancellationToken)
     {
-        var sql = $"""
-                IF NOT EXISTS (SELECT  *
-                                FROM    sys.schemas
-                                WHERE   name = N'{this._config.Schema}' )
-                EXEC('CREATE SCHEMA [{this._config.Schema}]');
-                IF OBJECT_ID(N'{this.GetFullTableName(this._config.MemoryCollectionTableName)}', N'U') IS NULL
-                CREATE TABLE {this.GetFullTableName(this._config.MemoryCollectionTableName)}
-                (   [id] NVARCHAR(256) NOT NULL,
-                    PRIMARY KEY ([id])
-                );
-
-                """;
-
-        if (this._config.UseVectorSearch)
-        {
-            sql += $"""
-                IF OBJECT_ID(N'{this.GetFullTableName(this._config.MemoryTableName)}', N'U') IS NULL
-                CREATE TABLE {this.GetFullTableName(this._config.MemoryTableName)}
-                (   [id] UNIQUEIDENTIFIER NOT NULL,
-                    [key] NVARCHAR(256)  NOT NULL,
-                    [collection] NVARCHAR(256) NOT NULL,
-                    [payload] NVARCHAR(MAX),
-                    [tags] NVARCHAR(MAX),
-                    [embedding] VARBINARY(8000),
-                    PRIMARY KEY ([id]),
-                    FOREIGN KEY ([collection]) REFERENCES {this.GetFullTableName(this._config.MemoryCollectionTableName)}([id]) ON DELETE CASCADE,
-                    CONSTRAINT UK_{this._config.MemoryTableName} UNIQUE([collection], [key])
-                );
-                """;
-        }
-        else
-        {
-            sql += $"""
-                IF OBJECT_ID(N'{this.GetFullTableName(this._config.MemoryTableName)}', N'U') IS NULL
-                CREATE TABLE {this.GetFullTableName(this._config.MemoryTableName)}
-                (   [id] UNIQUEIDENTIFIER NOT NULL,
-                    [key] NVARCHAR(256)  NOT NULL,
-                    [collection] NVARCHAR(256) NOT NULL,
-                    [payload] NVARCHAR(MAX),
-                    [tags] NVARCHAR(MAX),
-                    [embedding] NVARCHAR(MAX),
-                    PRIMARY KEY ([id]),
-                    FOREIGN KEY ([collection]) REFERENCES {this.GetFullTableName(this._config.MemoryCollectionTableName)}([id]) ON DELETE CASCADE,
-                    CONSTRAINT UK_{this._config.MemoryTableName} UNIQUE([collection], [key])
-                );
-                """;
-        }
+        var sql = $@"IF NOT EXISTS (SELECT  *
+                                    FROM    sys.schemas
+                                    WHERE   name = N'{this._config.Schema}' )
+                    EXEC('CREATE SCHEMA [{this._config.Schema}]');
+                    IF OBJECT_ID(N'{this.GetFullTableName(this._config.MemoryCollectionTableName)}', N'U') IS NULL
+                    CREATE TABLE {this.GetFullTableName(this._config.MemoryCollectionTableName)}
+                    (   [id] NVARCHAR(256) NOT NULL,
+                        PRIMARY KEY ([id])
+                    );
+
+                    IF OBJECT_ID(N'{this.GetFullTableName(this._config.MemoryTableName)}', N'U') IS NULL
+                    CREATE TABLE {this.GetFullTableName(this._config.MemoryTableName)}
+                    (   [id] UNIQUEIDENTIFIER NOT NULL,
+                        [key] NVARCHAR(256)  NOT NULL,
+                        [collection] NVARCHAR(256) NOT NULL,
+                        [payload] NVARCHAR(MAX),
+                        [tags] NVARCHAR(MAX),
+                        [embedding] NVARCHAR(MAX),
+                        PRIMARY KEY ([id]),
+                        FOREIGN KEY ([collection]) REFERENCES {this.GetFullTableName(this._config.MemoryCollectionTableName)}([id]) ON DELETE CASCADE,
+                        CONSTRAINT UK_{this._config.MemoryTableName} UNIQUE([collection], [key])
+                    );";
 
         var connection = new SqlConnection(this._config.ConnectionString);
         await connection.OpenAsync(cancellationToken).ConfigureAwait(false);
