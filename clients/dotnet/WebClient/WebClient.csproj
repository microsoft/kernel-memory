--- conflicted
+++ resolved
@@ -9,13 +9,8 @@
     </PropertyGroup>
 
     <ItemGroup>
-<<<<<<< HEAD
-        <PackageReference Include="Microsoft.KernelMemory.Abstractions" Condition="'$(SolutionName)' != 'KernelMemoryDev'" />
+        <ProjectReference Include="..\..\..\service\Abstractions\Abstractions.csproj" />
         <PackageReference Include="System.Net.Http.Json" />
-        <ProjectReference Include="..\..\..\service\Abstractions\Abstractions.csproj" Condition="'$(SolutionName)' == 'KernelMemoryDev'" />
-=======
-        <ProjectReference Include="..\..\..\service\Abstractions\Abstractions.csproj" />
->>>>>>> 512c15ac
     </ItemGroup>
 
     <PropertyGroup>
