<Project Sdk="Microsoft.NET.Sdk.Web">

    <PropertyGroup>
        <OutputType>Exe</OutputType>
        <TargetFramework>net6.0</TargetFramework>
        <ImplicitUsings>enable</ImplicitUsings>
        <AssemblyName/>
        <RootNamespace/>
        <UserSecretsId>5ee045b0-aea3-4f08-8d31-32d1a6f8fed0</UserSecretsId>
        <NoWarn>CA1303</NoWarn>
    </PropertyGroup>

    <ItemGroup>
        <ProjectReference Include="..\..\dotnet\CoreLib\CoreLib.csproj"/>
    </ItemGroup>

    <ItemGroup>
<<<<<<< HEAD
        <None Remove="msoutlookfile.msg"/>
        <Content Include="msoutlookfile.msg">
            <CopyToOutputDirectory>Always</CopyToOutputDirectory>
        </Content>
        <None Remove="mswordfile.docx"/>
=======
        <None Remove="mspowerpointfile.pptx" />
        <Content Include="mspowerpointfile.pptx">
            <CopyToOutputDirectory>Always</CopyToOutputDirectory>
        </Content>
        <None Remove="mswordfile.docx" />
>>>>>>> dd6c4acc
        <Content Include="mswordfile.docx">
            <CopyToOutputDirectory>Always</CopyToOutputDirectory>
        </Content>
        <None Remove="file1.pdf"/>
        <Content Include="file1.pdf">
            <CopyToOutputDirectory>Always</CopyToOutputDirectory>
        </Content>
        <None Remove="file2.pdf"/>
        <Content Include="file2.pdf">
            <CopyToOutputDirectory>Always</CopyToOutputDirectory>
        </Content>
    </ItemGroup>

</Project><|MERGE_RESOLUTION|>--- conflicted
+++ resolved
@@ -15,19 +15,15 @@
     </ItemGroup>
 
     <ItemGroup>
-<<<<<<< HEAD
         <None Remove="msoutlookfile.msg"/>
         <Content Include="msoutlookfile.msg">
             <CopyToOutputDirectory>Always</CopyToOutputDirectory>
         </Content>
-        <None Remove="mswordfile.docx"/>
-=======
         <None Remove="mspowerpointfile.pptx" />
         <Content Include="mspowerpointfile.pptx">
             <CopyToOutputDirectory>Always</CopyToOutputDirectory>
         </Content>
         <None Remove="mswordfile.docx" />
->>>>>>> dd6c4acc
         <Content Include="mswordfile.docx">
             <CopyToOutputDirectory>Always</CopyToOutputDirectory>
         </Content>
