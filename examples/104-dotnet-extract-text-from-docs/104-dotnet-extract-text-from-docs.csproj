--- conflicted
+++ resolved
@@ -15,13 +15,12 @@
     </ItemGroup>
 
     <ItemGroup>
-<<<<<<< HEAD
         <None Remove="msoutlookfile.msg"/>
         <Content Include="msoutlookfile.msg">
-=======
+            <CopyToOutputDirectory>Always</CopyToOutputDirectory>
+        </Content>
         <None Remove="msexcelfile.xlsx"/>
         <Content Include="msexcelfile.xlsx">
->>>>>>> acf4296c
             <CopyToOutputDirectory>Always</CopyToOutputDirectory>
         </Content>
         <None Remove="mspowerpointfile.pptx" />
