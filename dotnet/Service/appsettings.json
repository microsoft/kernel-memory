{
  "SemanticMemory": {
    "Service": {
      // Whether to run the web service that allows to upload files and search memory
      // Use these booleans to deploy the web service and the handlers on same/different VMs
      "RunWebService": true,
      // Whether to run the asynchronous pipeline handlers
      // Use these booleans to deploy the web service and the handlers on same/different VMs
      "RunHandlers": true,
      // Whether to expose OpenAPI swagger UI
      "OpenApiEnabled": false,
    },
    // "AzureBlobs" or "SimpleFileStorage"
    "ContentStorageType": "AzureBlobs",
    // "AzureOpenAIText" or "OpenAI"
    "TextGeneratorType": "AzureOpenAIText",
    // "None" or "AzureFormRecognizer"
    "ImageOcrType": "None",
    // Data ingestion pipelines configuration.
    "DataIngestion": {
      // - InProcess: in process .NET orchestrator, synchronous/no queues
      // - Distributed: asynchronous queue based orchestrator
      "OrchestrationType": "Distributed",
      "DistributedOrchestration": {
        // "AzureQueue", "RabbitMQ", "SimpleQueues"
        "QueueType": "AzureQueue"
      },
      // Multiple generators can be used, e.g. for data migration, A/B testing, etc.
      "EmbeddingGeneratorTypes": [
        "AzureOpenAIEmbedding"
      ],
      // Vectors can be written to multiple storages, e.g. for data migration, A/B testing, etc.
      "VectorDbTypes": [
        "AzureCognitiveSearch"
      ]
    },
    "Retrieval": {
      // "AzureCognitiveSearch" or "Qdrant"
      "VectorDbType": "AzureCognitiveSearch",
      // "AzureOpenAIEmbedding" or "OpenAI"
      "EmbeddingGeneratorType": "AzureOpenAIEmbedding"
    },
    "Services": {
      "SimpleFileStorage": {
        "Directory": "tmp-content-storage"
      },
      "SimpleQueues": {
        "Directory": "tmp-queues"
      },
      "SimpleVectorDb": {
        "Directory": "tmp-vector-db"
      },
      "AzureBlobs": {
        // "ConnectionString" or "AzureIdentity". For other options see <AzureBlobConfig>.
        // AzureIdentity: use automatic AAD authentication mechanism. You can test locally
        //   using the env vars AZURE_TENANT_ID, AZURE_CLIENT_ID, AZURE_CLIENT_SECRET.
        "Auth": "AzureIdentity",
        // Azure Storage account name, required when using AzureIdentity auth
        // Note: you can use an env var 'SemanticMemory__Services__AzureBlobs__Account' to set this
        "Account": "",
        // Container where to create directories and upload files
        "Container": "smemory",
        // Required when Auth == ConnectionString
        // Note: you can use an env var 'SemanticMemory__Services__AzureBlobs__ConnectionString' to set this
        "ConnectionString": "",
        // Setting used only for country clouds
        "EndpointSuffix": "core.windows.net"
      },
      "AzureQueue": {
        // "ConnectionString" or "AzureIdentity". For other options see <AzureQueueConfig>.
        // AzureIdentity: use automatic AAD authentication mechanism. You can test locally
        //   using the env vars AZURE_TENANT_ID, AZURE_CLIENT_ID, AZURE_CLIENT_SECRET.
        "Auth": "AzureIdentity",
        // Azure Storage account name, required when using AzureIdentity auth
        // Note: you can use an env var 'SemanticMemory__Orchestration__DistributedPipeline__AzureQueue__Account' to set this
        "Account": "",
        // Required when Auth == ConnectionString
        // Note: you can use an env var 'SemanticMemory__Orchestration__DistributedPipeline__AzureQueue__ConnectionString' to set this
        "ConnectionString": "",
        // Setting used only for country clouds
        "EndpointSuffix": "core.windows.net"
      },
      "RabbitMq": {
        "Host": "127.0.0.1",
        "Port": "5672",
        "Username": "user",
        "Password": ""
      },
      "AzureCognitiveSearch": {
        // "ApiKey" or "AzureIdentity". For other options see <AzureCognitiveSearchConfig>.
        // AzureIdentity: use automatic AAD authentication mechanism. You can test locally
        //   using the env vars AZURE_TENANT_ID, AZURE_CLIENT_ID, AZURE_CLIENT_SECRET.
        "Auth": "AzureIdentity",
        "Endpoint": "https://<...>",
        "APIKey": "",
      },
      "Qdrant": {
        "Endpoint": "http://127.0.0.1:6333",
        "APIKey": "",
      },
      "AzureOpenAIText": {
        // "ApiKey" or "AzureIdentity"
        // AzureIdentity: use automatic AAD authentication mechanism. You can test locally
        //   using the env vars AZURE_TENANT_ID, AZURE_CLIENT_ID, AZURE_CLIENT_SECRET.
        "Auth": "AzureIdentity",
        "Endpoint": "https://<...>.openai.azure.com/",
        "Deployment": "",
        "APIKey": "",
        // "ChatCompletion" or "TextCompletion"
        "APIType": "ChatCompletion",
        "MaxRetries": 10,
      },
      "AzureOpenAIEmbedding": {
        // "ApiKey" or "AzureIdentity"
        // AzureIdentity: use automatic AAD authentication mechanism. You can test locally
        //   using the env vars AZURE_TENANT_ID, AZURE_CLIENT_ID, AZURE_CLIENT_SECRET.
        "Auth": "AzureIdentity",
        "Endpoint": "https://<...>.openai.azure.com/",
        "Deployment": "",
        "APIKey": "",
      },
      "OpenAI": {
        "TextModel": "gpt-3.5-turbo-16k",
        "EmbeddingModel": "text-embedding-ada-002",
        "APIKey": "",
        "OrgId": "",
        "MaxRetries": 10
      },
<<<<<<< HEAD
      "RabbitMq": {
        "Host": "127.0.0.1",
        "Port": "5672",
        "Username": "user",
        "Password": ""
      },
      "FileBasedQueue": {
        "Path": "/tmp/semanticmemory/queues"
      },
      "AzureFormRecognizer": {
        // "ConnectionString" or "AzureIdentity". For other options see <AzureBlobConfig>.
        // AzureIdentity: use automatic AAD authentication mechanism. You can test locally
        //   using the env vars AZURE_TENANT_ID, AZURE_CLIENT_ID, AZURE_CLIENT_SECRET.
        "Auth": "AzureIdentity",
        // Required when Auth == APIKey
        "APIKey": "",
        "Endpoint": "",
      },
=======
>>>>>>> a553e616
    },
  },
  "Logging": {
    "LogLevel": {
      "Default": "Information",
      //      "Microsoft.SemanticMemory.Handlers.TextExtractionHandler": "Information",
      //      "Microsoft.SemanticMemory.Handlers.TextPartitioningHandler": "Information",
      //      "Microsoft.SemanticMemory.Handlers.GenerateEmbeddingsHandler": "Information",
      //      "Microsoft.SemanticMemory.Handlers.SaveEmbeddingsHandler": "Information",
      //      "Microsoft.SemanticMemory.ContentStorage.AzureBlobs": "Information",
      //      "Microsoft.SemanticMemory.Pipeline.Queue.AzureQueues": "Information",
      "Microsoft.AspNetCore": "Warning"
    }
  },
  "AllowedHosts": "*"
}<|MERGE_RESOLUTION|>--- conflicted
+++ resolved
@@ -108,7 +108,7 @@
         "APIKey": "",
         // "ChatCompletion" or "TextCompletion"
         "APIType": "ChatCompletion",
-        "MaxRetries": 10,
+        "MaxRetries": 10
       },
       "AzureOpenAIEmbedding": {
         // "ApiKey" or "AzureIdentity"
@@ -126,16 +126,6 @@
         "OrgId": "",
         "MaxRetries": 10
       },
-<<<<<<< HEAD
-      "RabbitMq": {
-        "Host": "127.0.0.1",
-        "Port": "5672",
-        "Username": "user",
-        "Password": ""
-      },
-      "FileBasedQueue": {
-        "Path": "/tmp/semanticmemory/queues"
-      },
       "AzureFormRecognizer": {
         // "ConnectionString" or "AzureIdentity". For other options see <AzureBlobConfig>.
         // AzureIdentity: use automatic AAD authentication mechanism. You can test locally
@@ -145,8 +135,6 @@
         "APIKey": "",
         "Endpoint": "",
       },
-=======
->>>>>>> a553e616
     },
   },
   "Logging": {
