--- conflicted
+++ resolved
@@ -16,24 +16,6 @@
     </ItemGroup>
 
     <ItemGroup>
-<<<<<<< HEAD
-        <PackageReference Include="Azure.AI.FormRecognizer" />
-        <PackageReference Include="Azure.Identity" />
-        <PackageReference Include="Azure.Search.Documents" />
-        <PackageReference Include="Azure.Storage.Blobs" />
-        <PackageReference Include="Azure.Storage.Queues" />
-        <PackageReference Include="DocumentFormat.OpenXml" />
-        <PackageReference Include="HtmlAgilityPack" />
-        <PackageReference Include="Microsoft.Extensions.DependencyInjection.Abstractions" />
-        <PackageReference Include="Microsoft.Extensions.Hosting" />
-        <PackageReference Include="Microsoft.Extensions.Logging.Abstractions" />
-        <PackageReference Include="MsgReader" />
-        <PackageReference Include="PdfPig" />
-        <PackageReference Include="Polly" />
-        <PackageReference Include="RabbitMQ.Client" />
-        <PackageReference Include="Swashbuckle.AspNetCore" />
-        <PackageReference Include="System.Linq.Async" />
-=======
         <PackageReference Include="Azure.AI.FormRecognizer"/>
         <PackageReference Include="Azure.Identity"/>
         <PackageReference Include="Azure.Search.Documents"/>
@@ -44,12 +26,12 @@
         <PackageReference Include="Microsoft.Extensions.DependencyInjection.Abstractions"/>
         <PackageReference Include="Microsoft.Extensions.Hosting"/>
         <PackageReference Include="Microsoft.Extensions.Logging.Abstractions"/>
+        <PackageReference Include="MsgReader"/>
         <PackageReference Include="PdfPig"/>
         <PackageReference Include="Polly.Core"/>
         <PackageReference Include="RabbitMQ.Client"/>
         <PackageReference Include="Swashbuckle.AspNetCore"/>
         <PackageReference Include="System.Linq.Async"/>
->>>>>>> 12ef9827
     </ItemGroup>
 
     <ItemGroup>
