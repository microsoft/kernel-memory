--- conflicted
+++ resolved
@@ -16,29 +16,12 @@
     </ItemGroup>
 
     <ItemGroup>
-<<<<<<< HEAD
-        <PackageReference Include="Azure.AI.FormRecognizer" />
-        <PackageReference Include="Azure.Identity" />
-        <PackageReference Include="Azure.Search.Documents" />
-        <PackageReference Include="Azure.Storage.Blobs" />
-        <PackageReference Include="Azure.Storage.Queues" />
-        <PackageReference Include="ClosedXML" />
-        <PackageReference Include="DocumentFormat.OpenXml" />
-        <PackageReference Include="HtmlAgilityPack" />
-        <PackageReference Include="Microsoft.Extensions.DependencyInjection.Abstractions" />
-        <PackageReference Include="Microsoft.Extensions.Hosting" />
-        <PackageReference Include="Microsoft.Extensions.Logging.Abstractions" />
-        <PackageReference Include="PdfPig" />
-        <PackageReference Include="Polly" />
-        <PackageReference Include="RabbitMQ.Client" />
-        <PackageReference Include="Swashbuckle.AspNetCore" />
-        <PackageReference Include="System.Linq.Async" />
-=======
         <PackageReference Include="Azure.AI.FormRecognizer"/>
         <PackageReference Include="Azure.Identity"/>
         <PackageReference Include="Azure.Search.Documents"/>
         <PackageReference Include="Azure.Storage.Blobs"/>
         <PackageReference Include="Azure.Storage.Queues"/>
+        <PackageReference Include="ClosedXML"/>
         <PackageReference Include="DocumentFormat.OpenXml"/>
         <PackageReference Include="HtmlAgilityPack"/>
         <PackageReference Include="Microsoft.Extensions.DependencyInjection.Abstractions"/>
@@ -49,7 +32,6 @@
         <PackageReference Include="RabbitMQ.Client"/>
         <PackageReference Include="Swashbuckle.AspNetCore"/>
         <PackageReference Include="System.Linq.Async"/>
->>>>>>> 12ef9827
     </ItemGroup>
 
     <ItemGroup>
