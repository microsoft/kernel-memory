--- conflicted
+++ resolved
@@ -95,16 +95,13 @@
     private InProcessPipelineOrchestrator? _inProcessOrchestrator;
     private IServiceProvider _serviceProvider;
 
-<<<<<<< HEAD
-    private async Task<InProcessPipelineOrchestrator> GetOrchestratorAsync()
-=======
     private IServiceProvider GetServiceProvider()
     {
         if (this._serviceProvider == null)
         {
             this._serviceProvider = AppBuilder.Build((services, config) =>
             {
-                services.UseSearchClient(config);
+                services.UseSearchClient();
             }).Services;
         }
 
@@ -113,7 +110,6 @@
 
 #pragma warning disable CA2208
     private async Task<InProcessPipelineOrchestrator> GetOrchestratorAsync(CancellationToken cancellationToken)
->>>>>>> 4a207aa8
     {
         if (this._inProcessOrchestrator == null)
         {
