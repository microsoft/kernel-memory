--- conflicted
+++ resolved
@@ -11,11 +11,8 @@
     public const string PlainText = "text/plain";
     public const string MarkDown = "text/plain-markdown";
     public const string MsWord = "application/msword";
-<<<<<<< HEAD
+    public const string MsPowerPoint = "application/mspowerpoint";
     public const string MsOutlook = "application/msoutlook";
-=======
-    public const string MsPowerPoint = "application/mspowerpoint";
->>>>>>> dd6c4acc
     public const string Pdf = "application/pdf";
     public const string Json = "application/json";
     public const string WebPageUrl = "text/x-uri";
@@ -34,11 +31,8 @@
     public const string MarkDown = ".md";
     public const string MsWord = ".doc";
     public const string MsWordX = ".docx";
-<<<<<<< HEAD
+    public const string MsPowerPoint = ".pptx";
     public const string MsOutlook = ".msg";
-=======
-    public const string MsPowerPoint = ".pptx";
->>>>>>> dd6c4acc
     public const string Pdf = ".pdf";
     public const string WebPageUrl = ".url";
     public const string TextEmbeddingVector = ".text_embedding";
@@ -71,11 +65,8 @@
             { FileExtensions.WebPageUrl, MimeTypes.WebPageUrl },
             { FileExtensions.MsWord, MimeTypes.MsWord },
             { FileExtensions.MsWordX, MimeTypes.MsWord },
-<<<<<<< HEAD
+            { FileExtensions.MsPowerPoint, MimeTypes.MsPowerPoint },
             { FileExtensions.MsOutlook, MimeTypes.MsOutlook },
-=======
-            { FileExtensions.MsPowerPoint, MimeTypes.MsPowerPoint },
->>>>>>> dd6c4acc
             { FileExtensions.PlainText, MimeTypes.PlainText },
             { FileExtensions.Pdf, MimeTypes.Pdf },
             { FileExtensions.TextEmbeddingVector, MimeTypes.TextEmbeddingVector },
