﻿// Copyright (c) Microsoft. All rights reserved.

using System;
using System.Collections.Generic;
using System.IO;

namespace Microsoft.KernelMemory.Pipeline;

public static class MimeTypes
{
    public const string PlainText = "text/plain";
    public const string MarkDown = "text/plain-markdown";
    public const string MsWord = "application/msword";
    public const string MsPowerPoint = "application/mspowerpoint";
<<<<<<< HEAD
    public const string MsOutlook = "application/msoutlook";
=======
    public const string MsExcel = "application/msexcel";
>>>>>>> acf4296c
    public const string Pdf = "application/pdf";
    public const string Json = "application/json";
    public const string WebPageUrl = "text/x-uri";
    public const string TextEmbeddingVector = "float[]";
    public const string ImageBmp = "image/bmp";
    public const string ImageGif = "image/gif";
    public const string ImageJpeg = "image/jpeg";
    public const string ImagePng = "image/png";
    public const string ImageTiff = "image/tiff";
}

public static class FileExtensions
{
    public const string PlainText = ".txt";
    public const string Json = ".json";
    public const string MarkDown = ".md";
    public const string MsWord = ".doc";
    public const string MsWordX = ".docx";
    public const string MsPowerPoint = ".pptx";
<<<<<<< HEAD
    public const string MsOutlook = ".msg";
=======
    public const string MsExcel = ".xlsx";
>>>>>>> acf4296c
    public const string Pdf = ".pdf";
    public const string WebPageUrl = ".url";
    public const string TextEmbeddingVector = ".text_embedding";
    public const string ImageBmp = ".bmp";
    public const string ImageGif = ".gif";
    public const string ImageJpeg = ".jpeg";
    public const string ImageJpg = ".jpg";
    public const string ImagePng = ".png";
    public const string ImageTiff = ".tiff";
}

public interface IMimeTypeDetection
{
    public string GetFileType(string filename);
}

public class MimeTypesDetection : IMimeTypeDetection
{
    private static readonly IReadOnlyDictionary<string, string> s_extensionTypes =
        new Dictionary<string, string>(StringComparer.OrdinalIgnoreCase)
        {
            { FileExtensions.ImageBmp, MimeTypes.ImageBmp },
            { FileExtensions.ImageGif, MimeTypes.ImageGif },
            { FileExtensions.ImageJpeg, MimeTypes.ImageJpeg },
            { FileExtensions.ImageJpg, MimeTypes.ImageJpeg },
            { FileExtensions.ImagePng, MimeTypes.ImagePng },
            { FileExtensions.ImageTiff, MimeTypes.ImageTiff },
            { FileExtensions.Json, MimeTypes.Json },
            { FileExtensions.MarkDown, MimeTypes.MarkDown },
            { FileExtensions.WebPageUrl, MimeTypes.WebPageUrl },
            { FileExtensions.MsWord, MimeTypes.MsWord },
            { FileExtensions.MsWordX, MimeTypes.MsWord },
            { FileExtensions.MsPowerPoint, MimeTypes.MsPowerPoint },
<<<<<<< HEAD
            { FileExtensions.MsOutlook, MimeTypes.MsOutlook },
=======
            { FileExtensions.MsExcel, MimeTypes.MsExcel },
>>>>>>> acf4296c
            { FileExtensions.PlainText, MimeTypes.PlainText },
            { FileExtensions.Pdf, MimeTypes.Pdf },
            { FileExtensions.TextEmbeddingVector, MimeTypes.TextEmbeddingVector },
        };

    public string GetFileType(string filename)
    {
        string extension = Path.GetExtension(filename);

        if (s_extensionTypes.TryGetValue(extension, out var mimeType))
        {
            return mimeType;
        }

        throw new NotSupportedException($"File type not supported: {filename}");
    }
}<|MERGE_RESOLUTION|>--- conflicted
+++ resolved
@@ -12,11 +12,8 @@
     public const string MarkDown = "text/plain-markdown";
     public const string MsWord = "application/msword";
     public const string MsPowerPoint = "application/mspowerpoint";
-<<<<<<< HEAD
+    public const string MsExcel = "application/msexcel";
     public const string MsOutlook = "application/msoutlook";
-=======
-    public const string MsExcel = "application/msexcel";
->>>>>>> acf4296c
     public const string Pdf = "application/pdf";
     public const string Json = "application/json";
     public const string WebPageUrl = "text/x-uri";
@@ -36,11 +33,8 @@
     public const string MsWord = ".doc";
     public const string MsWordX = ".docx";
     public const string MsPowerPoint = ".pptx";
-<<<<<<< HEAD
+    public const string MsExcel = ".xlsx";
     public const string MsOutlook = ".msg";
-=======
-    public const string MsExcel = ".xlsx";
->>>>>>> acf4296c
     public const string Pdf = ".pdf";
     public const string WebPageUrl = ".url";
     public const string TextEmbeddingVector = ".text_embedding";
@@ -74,11 +68,8 @@
             { FileExtensions.MsWord, MimeTypes.MsWord },
             { FileExtensions.MsWordX, MimeTypes.MsWord },
             { FileExtensions.MsPowerPoint, MimeTypes.MsPowerPoint },
-<<<<<<< HEAD
+            { FileExtensions.MsExcel, MimeTypes.MsExcel },
             { FileExtensions.MsOutlook, MimeTypes.MsOutlook },
-=======
-            { FileExtensions.MsExcel, MimeTypes.MsExcel },
->>>>>>> acf4296c
             { FileExtensions.PlainText, MimeTypes.PlainText },
             { FileExtensions.Pdf, MimeTypes.Pdf },
             { FileExtensions.TextEmbeddingVector, MimeTypes.TextEmbeddingVector },
