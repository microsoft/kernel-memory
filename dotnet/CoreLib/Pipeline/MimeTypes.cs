﻿// Copyright (c) Microsoft. All rights reserved.

using System;
using System.Collections.Generic;
using System.IO;
using System.Linq;

namespace Microsoft.SemanticMemory.Pipeline;

public static class MimeTypes
{
    public const string PlainText = "text/plain";
    public const string MarkDown = "text/plain-markdown";
    public const string MsWord = "application/msword";
    public const string Pdf = "application/pdf";
    public const string Json = "application/json";
<<<<<<< HEAD
    public const string TextEmbeddingVector = "float[]";
    public const string ImageBmp = "image/bmp";
    public const string ImageGif = "image/gif";
    public const string ImageJpeg = "image/jpeg";
    public const string ImagePng = "image/png";
    public const string ImageTiff = "image/tiff";
=======
    public const string WebPageUrl = "text/x-uri";
>>>>>>> a553e616
}

public static class FileExtensions
{
    public const string PlainText = ".txt";
    public const string Json = ".json";
    public const string MarkDown = ".md";
    public const string MsWord = ".doc";
    public const string MsWordX = ".docx";
    public const string Pdf = ".pdf";
    public const string WebPageUrl = ".url";
    public const string TextEmbeddingVector = ".text_embedding";
    public const string ImageBmp = ".bmp";
    public const string ImageGif = ".gif";
    public const string ImageJpeg = ".jpeg";
    public const string ImageJpg = ".jpg";
    public const string ImagePng = ".png";
    public const string ImageTiff = ".tiff";
}

public interface IMimeTypeDetection
{
    public string GetFileType(string filename);

    public IEnumerable<string> GetFileTypes();
}

public class MimeTypesDetection : IMimeTypeDetection
{
    private static readonly IReadOnlyDictionary<string, string> extensionTypes =
        new Dictionary<string, string>(StringComparer.OrdinalIgnoreCase)
        {
            { FileExtensions.ImageBmp, MimeTypes.ImageBmp },
            { FileExtensions.ImageGif, MimeTypes.ImageGif },
            { FileExtensions.ImageJpeg, MimeTypes.ImageJpeg },
            { FileExtensions.ImageJpg, MimeTypes.ImageJpeg },
            { FileExtensions.ImagePng, MimeTypes.ImagePng },
            { FileExtensions.ImageTiff, MimeTypes.ImageTiff },
            { FileExtensions.Json, MimeTypes.Json },
            { FileExtensions.MarkDown, MimeTypes.MarkDown },
            { FileExtensions.MsWord, MimeTypes.MsWord },
            { FileExtensions.MsWordX, MimeTypes.MsWord },
            { FileExtensions.PlainText, MimeTypes.PlainText },
            { FileExtensions.Pdf, MimeTypes.Pdf },
            { FileExtensions.TextEmbeddingVector, MimeTypes.TextEmbeddingVector },
        };

    private readonly HashSet<string> supportedTypes;

    internal MimeTypesDetection(bool supportImage = false)
    {
        this.supportedTypes =
            new HashSet<string>(StringComparer.OrdinalIgnoreCase)
            {
                FileExtensions.TextEmbeddingVector,
                FileExtensions.MarkDown,
                FileExtensions.MsWord,
                FileExtensions.MsWordX,
                FileExtensions.PlainText,
                FileExtensions.Pdf,
                FileExtensions.Json,
            };

        if (supportImage)
        {
            this.supportedTypes.UnionWith(
                new[]
                {
                    FileExtensions.ImageBmp,
                    FileExtensions.ImageGif,
                    FileExtensions.ImageJpeg,
                    FileExtensions.ImageJpg,
                    FileExtensions.ImagePng,
                    FileExtensions.ImageTiff,
                });
        }
    }

    public string GetFileType(string filename)
    {
        string extension = Path.GetExtension(filename);

        if (this.supportedTypes.Contains(extension) &&
            extensionTypes.TryGetValue(extension, out var mimeType))
        {
            return mimeType;
        }

        if (filename.EndsWith(FileExtensions.WebPageUrl, StringComparison.InvariantCultureIgnoreCase))
        {
            return MimeTypes.WebPageUrl;
        }

        throw new NotSupportedException($"File type not supported: {filename}");
    }

    public IEnumerable<string> GetFileTypes()
    {
        return this.supportedTypes.ToArray();
    }
}<|MERGE_RESOLUTION|>--- conflicted
+++ resolved
@@ -14,16 +14,13 @@
     public const string MsWord = "application/msword";
     public const string Pdf = "application/pdf";
     public const string Json = "application/json";
-<<<<<<< HEAD
+    public const string WebPageUrl = "text/x-uri";
     public const string TextEmbeddingVector = "float[]";
     public const string ImageBmp = "image/bmp";
     public const string ImageGif = "image/gif";
     public const string ImageJpeg = "image/jpeg";
     public const string ImagePng = "image/png";
     public const string ImageTiff = "image/tiff";
-=======
-    public const string WebPageUrl = "text/x-uri";
->>>>>>> a553e616
 }
 
 public static class FileExtensions
@@ -64,6 +61,7 @@
             { FileExtensions.ImageTiff, MimeTypes.ImageTiff },
             { FileExtensions.Json, MimeTypes.Json },
             { FileExtensions.MarkDown, MimeTypes.MarkDown },
+            { FileExtensions.WebPageUrl, MimeTypes.WebPageUrl },
             { FileExtensions.MsWord, MimeTypes.MsWord },
             { FileExtensions.MsWordX, MimeTypes.MsWord },
             { FileExtensions.PlainText, MimeTypes.PlainText },
@@ -112,11 +110,6 @@
             return mimeType;
         }
 
-        if (filename.EndsWith(FileExtensions.WebPageUrl, StringComparison.InvariantCultureIgnoreCase))
-        {
-            return MimeTypes.WebPageUrl;
-        }
-
         throw new NotSupportedException($"File type not supported: {filename}");
     }
 
