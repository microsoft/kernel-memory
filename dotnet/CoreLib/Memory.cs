﻿// Copyright (c) Microsoft. All rights reserved.

using System;
using System.Collections.Generic;
using System.IO;
using System.Text;
using System.Threading;
using System.Threading.Tasks;
using Microsoft.SemanticMemory.Configuration;
using Microsoft.SemanticMemory.Diagnostics;
using Microsoft.SemanticMemory.Pipeline;
using Microsoft.SemanticMemory.Search;
using Microsoft.SemanticMemory.WebService;

// ReSharper disable once CheckNamespace
namespace Microsoft.SemanticMemory;

/// <summary>
/// Memory client to upload files and search for answers, without depending
/// on a web service. By design this class is hardcoded to use
/// <see cref="InProcessPipelineOrchestrator"/>, hence the name "Serverless".
/// The class accesses directly storage, vectors and AI.
/// </summary>
public class Memory : ISemanticMemoryClient
{
    private readonly SearchClient _searchClient;
    private readonly InProcessPipelineOrchestrator _orchestrator;

    public InProcessPipelineOrchestrator Orchestrator => this._orchestrator;

    public Memory(
        InProcessPipelineOrchestrator orchestrator,
        SearchClient searchClient)
    {
        this._orchestrator = orchestrator ?? throw new ConfigurationException("The orchestrator is NULL");
        this._searchClient = searchClient ?? throw new ConfigurationException("The search client is NULL");
    }

    /// <summary>
    /// Register a pipeline handler. If a handler for the same step name already exists, it gets replaced.
    /// </summary>
    /// <param name="handler">Handler instance</param>
    public void AddHandler(IPipelineStepHandler handler)
    {
        this._orchestrator.AddHandler(handler);
    }

    /// <inheritdoc />
    public async Task<string> ImportDocumentAsync(
        Document document,
        string? index = null,
        IEnumerable<string>? steps = null,
        CancellationToken cancellationToken = default)
    {
        DocumentUploadRequest uploadRequest = await document.ToDocumentUploadRequestAsync(index, steps, cancellationToken).ConfigureAwait(false);
        return await this.ImportDocumentAsync(uploadRequest, cancellationToken).ConfigureAwait(false);
    }

    /// <inheritdoc />
    public async Task<string> ImportDocumentAsync(
        string filePath,
        string? documentId = null,
        TagCollection? tags = null,
        string? index = null,
        IEnumerable<string>? steps = null,
        CancellationToken cancellationToken = default)
    {
        var document = new Document(documentId, tags: tags).AddFile(filePath);
        var uploadRequest = await document.ToDocumentUploadRequestAsync(index, steps, cancellationToken).ConfigureAwait(false);
        return await this.ImportDocumentAsync(uploadRequest, cancellationToken).ConfigureAwait(false);
    }

    /// <inheritdoc />
    public async Task<string> ImportDocumentAsync(
        DocumentUploadRequest uploadRequest,
        CancellationToken cancellationToken = default)
    {
        var index = IndexExtensions.CleanName(uploadRequest.Index);
        return await this._orchestrator.ImportDocumentAsync(index, uploadRequest, cancellationToken).ConfigureAwait(false);
    }

    /// <inheritdoc />
    public async Task<string> ImportDocumentAsync(
        Stream content,
        string? fileName = null,
        string? documentId = null,
        TagCollection? tags = null,
        string? index = null,
        IEnumerable<string>? steps = null,
        CancellationToken cancellationToken = default)
    {
        var document = new Document(documentId, tags: tags).AddStream(fileName, content);
        var uploadRequest = await document.ToDocumentUploadRequestAsync(index, steps, cancellationToken).ConfigureAwait(false);
        return await this.ImportDocumentAsync(uploadRequest, cancellationToken).ConfigureAwait(false);
    }

    /// <inheritdoc />
    public async Task<string> ImportTextAsync(
        string text,
        string? documentId = null,
        TagCollection? tags = null,
        string? index = null,
        IEnumerable<string>? steps = null,
        CancellationToken cancellationToken = default)
    {
        var content = new MemoryStream(Encoding.UTF8.GetBytes(text));
        await using (content.ConfigureAwait(false))
        {
            return await this.ImportDocumentAsync(content, fileName: "content.txt", documentId: documentId, tags: tags, index: index, cancellationToken: cancellationToken)
                .ConfigureAwait(false);
        }
    }

    /// <inheritdoc />
    public async Task<string> ImportWebPageAsync(
        string url,
        string? documentId = null,
        TagCollection? tags = null,
        string? index = null,
        IEnumerable<string>? steps = null,
        CancellationToken cancellationToken = default)
    {
        var uri = new Uri(url);
        Verify.ValidateUrl(uri.AbsoluteUri, requireHttps: false, allowReservedIp: false, allowQuery: true);

        using Stream content = new MemoryStream(Encoding.UTF8.GetBytes(uri.AbsoluteUri));
        return await this.ImportDocumentAsync(content, fileName: "content.url", documentId: documentId, tags: tags, index: index, cancellationToken: cancellationToken)
            .ConfigureAwait(false);
    }

    /// <inheritdoc />
    public Task DeleteDocumentAsync(string documentId, string? index = null, CancellationToken cancellationToken = default)
    {
        return this._orchestrator.StartDocumentDeletionAsync(documentId: documentId, index: index, cancellationToken);
    }

    /// <inheritdoc />
    public async Task<bool> IsDocumentReadyAsync(
        string documentId,
        string? index = null,
        CancellationToken cancellationToken = default)
    {
        index = IndexExtensions.CleanName(index);
        return await this._orchestrator.IsDocumentReadyAsync(index: index, documentId, cancellationToken).ConfigureAwait(false);
    }

    /// <inheritdoc />
    public async Task<DataPipelineStatus?> GetDocumentStatusAsync(
        string documentId,
        string? index = null,
        CancellationToken cancellationToken = default)
    {
        index = IndexExtensions.CleanName(index);
        DataPipeline? pipeline = await this._orchestrator.ReadPipelineStatusAsync(index: index, documentId, cancellationToken).ConfigureAwait(false);
        return pipeline?.ToDataPipelineStatus();
    }

    /// <inheritdoc />
    public Task<SearchResult> SearchAsync(
        string query,
<<<<<<< HEAD
        IList<MemoryFilter>? filters = null,
        CancellationToken cancellationToken = default)
    {
        return this.SearchAsync(query, index: null, filters, cancellationToken);
=======
        MemoryFilter? filter,
        int limit = -1,
        CancellationToken cancellationToken = default)
    {
        return this.SearchAsync(query: query, index: null, filter, limit, cancellationToken);
>>>>>>> 5bc67e83
    }

    /// <inheritdoc />
    public Task<SearchResult> SearchAsync(
        string query,
        string? index = null,
<<<<<<< HEAD
        IList<MemoryFilter>? filters = null,
        CancellationToken cancellationToken = default)
    {
        index = IndexExtensions.CleanName(index);
        return this._searchClient.SearchAsync(index, query, filters: filters, cancellationToken: cancellationToken);
=======
        MemoryFilter? filter = null,
        int limit = -1,
        CancellationToken cancellationToken = default)
    {
        index = IndexExtensions.CleanName(index);
        return this._searchClient.SearchAsync(index: index, query: query, filter, limit: limit, cancellationToken);
>>>>>>> 5bc67e83
    }

    /// <inheritdoc />
    public Task<MemoryAnswer> AskAsync(
        string question,
        IList<MemoryFilter>? filters = null,
        CancellationToken cancellationToken = default)
    {
        return this.AskAsync(question: question, index: null, filters: filters, cancellationToken: cancellationToken);
    }

    /// <inheritdoc />
    public Task<MemoryAnswer> AskAsync(
        string question,
        string? index = null,
        IList<MemoryFilter>? filters = null,
        CancellationToken cancellationToken = default)
    {
        index = IndexExtensions.CleanName(index);
        return this._searchClient.AskAsync(index: index, question: question, filters: filters, cancellationToken: cancellationToken);
    }
}<|MERGE_RESOLUTION|>--- conflicted
+++ resolved
@@ -158,38 +158,23 @@
     /// <inheritdoc />
     public Task<SearchResult> SearchAsync(
         string query,
-<<<<<<< HEAD
         IList<MemoryFilter>? filters = null,
-        CancellationToken cancellationToken = default)
-    {
-        return this.SearchAsync(query, index: null, filters, cancellationToken);
-=======
-        MemoryFilter? filter,
         int limit = -1,
         CancellationToken cancellationToken = default)
     {
-        return this.SearchAsync(query: query, index: null, filter, limit, cancellationToken);
->>>>>>> 5bc67e83
+        return this.SearchAsync(query: query, index: null, filters, limit, cancellationToken);
     }
 
     /// <inheritdoc />
     public Task<SearchResult> SearchAsync(
         string query,
         string? index = null,
-<<<<<<< HEAD
         IList<MemoryFilter>? filters = null,
-        CancellationToken cancellationToken = default)
-    {
-        index = IndexExtensions.CleanName(index);
-        return this._searchClient.SearchAsync(index, query, filters: filters, cancellationToken: cancellationToken);
-=======
-        MemoryFilter? filter = null,
         int limit = -1,
         CancellationToken cancellationToken = default)
     {
         index = IndexExtensions.CleanName(index);
-        return this._searchClient.SearchAsync(index: index, query: query, filter, limit: limit, cancellationToken);
->>>>>>> 5bc67e83
+        return this._searchClient.SearchAsync(index, query: query, filters: filters, limit: limit, cancellationToken: cancellationToken);
     }
 
     /// <inheritdoc />
