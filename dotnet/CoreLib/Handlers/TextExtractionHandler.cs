﻿// Copyright (c) Microsoft. All rights reserved.

using System;
using System.Threading;
using System.Threading.Tasks;
using Microsoft.Extensions.Logging;
using Microsoft.SemanticMemory.DataFormats.Image;
using Microsoft.SemanticMemory.DataFormats.Office;
using Microsoft.SemanticMemory.DataFormats.Pdf;
using Microsoft.SemanticMemory.DataFormats.WebPages;
using Microsoft.SemanticMemory.Diagnostics;
using Microsoft.SemanticMemory.Pipeline;

namespace Microsoft.SemanticMemory.Handlers;

/// <summary>
/// Memory ingestion pipeline handler responsible for extracting text from files and saving it to content storage.
/// </summary>
public class TextExtractionHandler : IPipelineStepHandler
{
    private readonly IPipelineOrchestrator _orchestrator;
<<<<<<< HEAD
    private readonly IOcrEngine? _ocrEngine;
=======
    private readonly WebScraper _webScraper;
>>>>>>> a553e616
    private readonly ILogger<TextExtractionHandler> _log;

    /// <inheritdoc />
    public string StepName { get; }

    /// <summary>
    /// Handler responsible for extracting text from documents.
    /// Note: stepName and other params are injected with DI.
    /// </summary>
    /// <param name="stepName">Pipeline step for which the handler will be invoked</param>
    /// <param name="orchestrator">Current orchestrator used by the pipeline, giving access to content and other helps.</param>
    /// <param name="log">Application logger</param>
    public TextExtractionHandler(
        string stepName,
        IPipelineOrchestrator orchestrator,
        IOcrEngine? ocrEngine = null,
        ILogger<TextExtractionHandler>? log = null)
    {
        this.StepName = stepName;
        this._orchestrator = orchestrator;
        this._ocrEngine = ocrEngine;
        this._log = log ?? DefaultLogger<TextExtractionHandler>.Instance;

        this._webScraper = new WebScraper(this._log);

        this._log.LogInformation("Handler '{0}' ready", stepName);
    }

    /// <inheritdoc />
    public async Task<(bool success, DataPipeline updatedPipeline)> InvokeAsync(
        DataPipeline pipeline, CancellationToken cancellationToken = default)
    {
        foreach (DataPipeline.FileDetails uploadedFile in pipeline.Files)
        {
            if (uploadedFile.AlreadyProcessedBy(this))
            {
                this._log.LogTrace("File {0} already processed by this handler", uploadedFile.Name);
                continue;
            }

            var sourceFile = uploadedFile.Name;
            var destFile = $"{uploadedFile.Name}.extract.txt";
            BinaryData fileContent = await this._orchestrator.ReadFileAsync(pipeline, sourceFile, cancellationToken).ConfigureAwait(false);
            string text = string.Empty;
            string extractType = MimeTypes.PlainText;

            var skipFile = false;
            switch (uploadedFile.MimeType)
            {
                case MimeTypes.PlainText:
                    this._log.LogDebug("Extracting text from plain text file {0}", uploadedFile.Name);
                    text = fileContent.ToString();
                    break;

                case MimeTypes.MarkDown:
                    this._log.LogDebug("Extracting text from MarkDown file {0}", uploadedFile.Name);
                    text = fileContent.ToString();
                    extractType = MimeTypes.MarkDown;
                    break;

                case MimeTypes.Json:
                    this._log.LogDebug("Extracting text from JSON file {0}", uploadedFile.Name);
                    text = fileContent.ToString();
                    extractType = MimeTypes.Json;
                    break;

                case MimeTypes.MsWord:
                    this._log.LogDebug("Extracting text from MS Word file {0}", uploadedFile.Name);
                    if (fileContent.ToArray().Length > 0)
                    {
                        text = new MsWordDecoder().DocToText(fileContent);
                    }

                    break;

                case MimeTypes.Pdf:
                    this._log.LogDebug("Extracting text from PDF file {0}", uploadedFile.Name);
                    if (fileContent.ToArray().Length > 0)
                    {
                        text = new PdfDecoder().DocToText(fileContent);
                    }

                    break;

<<<<<<< HEAD
                case MimeTypes.ImageJpeg:
                case MimeTypes.ImagePng:
                case MimeTypes.ImageTiff:
                    this._log.LogDebug("Extracting text from image file {0}", uploadedFile.Name);
                    if (this._ocrEngine == null)
                    {
                        throw new NotSupportedException($"Image extraction not configured: {uploadedFile.Name}");
                    }

                    if (fileContent.ToArray().Length > 0)
                    {
                        text = await new ImageDecoder().ImageToTextAsync(this._ocrEngine, fileContent).ConfigureAwait(false);
                    }

=======
                case MimeTypes.WebPageUrl:
                    var url = fileContent.ToString();
                    this._log.LogDebug("Downloading web page specified in {0} and extracting text from {1}", uploadedFile.Name, url);
                    if (string.IsNullOrWhiteSpace(url))
                    {
                        skipFile = true;
                        uploadedFile.Log(this, "The web page URL is emtpy");
                        this._log.LogWarning("The web page URL is emtpy");
                        break;
                    }

                    var result = await this._webScraper.GetTextAsync(url).ConfigureAwait(false);
                    if (!result.Success)
                    {
                        skipFile = true;
                        uploadedFile.Log(this, $"Download error: {result.Error}");
                        this._log.LogWarning("Web page download error: {0}", result.Error);
                        break;
                    }

                    if (string.IsNullOrEmpty(result.Text))
                    {
                        skipFile = true;
                        uploadedFile.Log(this, "The web page has no text content, skipping it");
                        this._log.LogWarning("The web page has no text content, skipping it");
                        break;
                    }

                    text = result.Text;
                    break;

                case "":
                    skipFile = true;
                    uploadedFile.Log(this, "File MIME type is empty, ignoring the file");
                    this._log.LogWarning("Empty MIME type, the file will be ignored");
>>>>>>> a553e616
                    break;

                default:
                    skipFile = true;
                    uploadedFile.Log(this, $"File MIME type not supported: {uploadedFile.MimeType}. Ignoring the file.");
                    this._log.LogWarning("File MIME type not supported: {0} - ignoring the file", uploadedFile.MimeType);
                    break;
            }

            // If the handler cannot extract text, we move on. There might be other handlers in the pipeline
            // capable of doing so, and in any case if a document contains multiple docs, the pipeline will
            // not fail, only do its best to export as much data as possible. The user can inspect the pipeline
            // status to know if a file has been ignored.
            if (!skipFile)
            {
                this._log.LogDebug("Saving extracted text file {0}", destFile);
                await this._orchestrator.WriteTextFileAsync(pipeline, destFile, text, cancellationToken).ConfigureAwait(false);

                var destFileDetails = new DataPipeline.GeneratedFileDetails
                {
                    Id = Guid.NewGuid().ToString("N"),
                    ParentId = uploadedFile.Id,
                    Name = destFile,
                    Size = text.Length,
                    MimeType = extractType,
                    ArtifactType = DataPipeline.ArtifactTypes.ExtractedText
                };
                destFileDetails.MarkProcessedBy(this);

                uploadedFile.GeneratedFiles.Add(destFile, destFileDetails);
            }

            uploadedFile.MarkProcessedBy(this);
        }

        return (true, pipeline);
    }
}<|MERGE_RESOLUTION|>--- conflicted
+++ resolved
@@ -19,11 +19,8 @@
 public class TextExtractionHandler : IPipelineStepHandler
 {
     private readonly IPipelineOrchestrator _orchestrator;
-<<<<<<< HEAD
+    private readonly WebScraper _webScraper;
     private readonly IOcrEngine? _ocrEngine;
-=======
-    private readonly WebScraper _webScraper;
->>>>>>> a553e616
     private readonly ILogger<TextExtractionHandler> _log;
 
     /// <inheritdoc />
@@ -108,22 +105,6 @@
 
                     break;
 
-<<<<<<< HEAD
-                case MimeTypes.ImageJpeg:
-                case MimeTypes.ImagePng:
-                case MimeTypes.ImageTiff:
-                    this._log.LogDebug("Extracting text from image file {0}", uploadedFile.Name);
-                    if (this._ocrEngine == null)
-                    {
-                        throw new NotSupportedException($"Image extraction not configured: {uploadedFile.Name}");
-                    }
-
-                    if (fileContent.ToArray().Length > 0)
-                    {
-                        text = await new ImageDecoder().ImageToTextAsync(this._ocrEngine, fileContent).ConfigureAwait(false);
-                    }
-
-=======
                 case MimeTypes.WebPageUrl:
                     var url = fileContent.ToString();
                     this._log.LogDebug("Downloading web page specified in {0} and extracting text from {1}", uploadedFile.Name, url);
@@ -159,7 +140,22 @@
                     skipFile = true;
                     uploadedFile.Log(this, "File MIME type is empty, ignoring the file");
                     this._log.LogWarning("Empty MIME type, the file will be ignored");
->>>>>>> a553e616
+                    break;
+
+                case MimeTypes.ImageJpeg:
+                case MimeTypes.ImagePng:
+                case MimeTypes.ImageTiff:
+                    this._log.LogDebug("Extracting text from image file {0}", uploadedFile.Name);
+                    if (this._ocrEngine == null)
+                    {
+                        throw new NotSupportedException($"Image extraction not configured: {uploadedFile.Name}");
+                    }
+
+                    if (fileContent.ToArray().Length > 0)
+                    {
+                        text = await new ImageDecoder().ImageToTextAsync(this._ocrEngine, fileContent).ConfigureAwait(false);
+                    }
+
                     break;
 
                 default:
