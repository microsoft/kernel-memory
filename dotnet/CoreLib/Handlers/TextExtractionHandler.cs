﻿// Copyright (c) Microsoft. All rights reserved.

using System;
using System.Threading;
using System.Threading.Tasks;
using Microsoft.Extensions.Logging;
using Microsoft.KernelMemory.DataFormats.Image;
using Microsoft.KernelMemory.DataFormats.Office;
using Microsoft.KernelMemory.DataFormats.Pdf;
using Microsoft.KernelMemory.DataFormats.WebPages;
using Microsoft.KernelMemory.Diagnostics;
using Microsoft.KernelMemory.Pipeline;

namespace Microsoft.KernelMemory.Handlers;

/// <summary>
/// Memory ingestion pipeline handler responsible for extracting text from files and saving it to content storage.
/// </summary>
public class TextExtractionHandler : IPipelineStepHandler
{
    private readonly IPipelineOrchestrator _orchestrator;
    private readonly WebScraper _webScraper;
    private readonly IOcrEngine? _ocrEngine;
    private readonly ILogger<TextExtractionHandler> _log;

    /// <inheritdoc />
    public string StepName { get; }

    /// <summary>
    /// Handler responsible for extracting text from documents.
    /// Note: stepName and other params are injected with DI.
    /// </summary>
    /// <param name="stepName">Pipeline step for which the handler will be invoked</param>
    /// <param name="orchestrator">Current orchestrator used by the pipeline, giving access to content and other helps.</param>
    /// <param name="ocrEngine">The ocr engine to use for parsing image files</param>
    /// <param name="log">Application logger</param>
    public TextExtractionHandler(
        string stepName,
        IPipelineOrchestrator orchestrator,
        IOcrEngine? ocrEngine = null,
        ILogger<TextExtractionHandler>? log = null)
    {
        this.StepName = stepName;
        this._orchestrator = orchestrator;
        this._ocrEngine = ocrEngine;
        this._log = log ?? DefaultLogger<TextExtractionHandler>.Instance;

        this._webScraper = new WebScraper(this._log);

        this._log.LogInformation("Handler '{0}' ready", stepName);
    }

    /// <inheritdoc />
    public async Task<(bool success, DataPipeline updatedPipeline)> InvokeAsync(
        DataPipeline pipeline, CancellationToken cancellationToken = default)
    {
        this._log.LogDebug("Extracting text, pipeline '{0}/{1}'", pipeline.Index, pipeline.DocumentId);

        foreach (DataPipeline.FileDetails uploadedFile in pipeline.Files)
        {
            if (uploadedFile.AlreadyProcessedBy(this))
            {
                this._log.LogTrace("File {0} already processed by this handler", uploadedFile.Name);
                continue;
            }

            var sourceFile = uploadedFile.Name;
            var destFile = $"{uploadedFile.Name}.extract.txt";
            BinaryData fileContent = await this._orchestrator.ReadFileAsync(pipeline, sourceFile, cancellationToken).ConfigureAwait(false);
            this._log.LogDebug("File '{0}' size: {1} bytes", sourceFile, fileContent.ToArray().Length);
            string text = string.Empty;
            string extractType = MimeTypes.PlainText;

            var skipFile = false;
            switch (uploadedFile.MimeType)
            {
                case MimeTypes.PlainText:
                    this._log.LogDebug("Extracting text from plain text file {0}", uploadedFile.Name);
                    text = fileContent.ToString();
                    break;

                case MimeTypes.MarkDown:
                    this._log.LogDebug("Extracting text from MarkDown file {0}", uploadedFile.Name);
                    text = fileContent.ToString();
                    extractType = MimeTypes.MarkDown;
                    break;

                case MimeTypes.Json:
                    this._log.LogDebug("Extracting text from JSON file {0}", uploadedFile.Name);
                    text = fileContent.ToString();
                    extractType = MimeTypes.Json;
                    break;

                case MimeTypes.MsWord:
                    this._log.LogDebug("Extracting text from MS Word file {0}", uploadedFile.Name);
                    if (fileContent.ToArray().Length > 0)
                    {
                        text = new MsWordDecoder().DocToText(fileContent);
                    }

                    break;

                case MimeTypes.MsPowerPoint:
                    this._log.LogDebug("Extracting text from MS PowerPoint file {0}", uploadedFile.Name);
                    if (fileContent.ToArray().Length > 0)
                    {
                        text = new MsPowerPointDecoder().DocToText(fileContent,
                            withSlideNumber: true,
                            withEndOfSlideMarker: false,
                            skipHiddenSlides: true);
                    }

                    break;

<<<<<<< HEAD
                case MimeTypes.MsOutlook:
                    this._log.LogDebug("Extracting text from MS Outlook file {0}", uploadedFile.Name);
                    if (fileContent.ToArray().Length > 0)
                    {
                        text = new MsOutlookDecoder().DocToText(fileContent);
=======
                case MimeTypes.MsExcel:
                    this._log.LogDebug("Extracting text from MS Excel file {0}", uploadedFile.Name);
                    if (fileContent.ToArray().Length > 0)
                    {
                        text = new MsExcelDecoder().DocToText(fileContent);
>>>>>>> acf4296c
                    }

                    break;

                case MimeTypes.Pdf:
                    this._log.LogDebug("Extracting text from PDF file {0}", uploadedFile.Name);
                    if (fileContent.ToArray().Length > 0)
                    {
                        text = new PdfDecoder().DocToText(fileContent);
                    }

                    break;

                case MimeTypes.WebPageUrl:
                    var url = fileContent.ToString();
                    this._log.LogDebug("Downloading web page specified in {0} and extracting text from {1}", uploadedFile.Name, url);
                    if (string.IsNullOrWhiteSpace(url))
                    {
                        skipFile = true;
                        uploadedFile.Log(this, "The web page URL is empty");
                        this._log.LogWarning("The web page URL is empty");
                        break;
                    }

                    var result = await this._webScraper.GetTextAsync(url).ConfigureAwait(false);
                    if (!result.Success)
                    {
                        skipFile = true;
                        uploadedFile.Log(this, $"Download error: {result.Error}");
                        this._log.LogWarning("Web page download error: {0}", result.Error);
                        break;
                    }

                    if (string.IsNullOrEmpty(result.Text))
                    {
                        skipFile = true;
                        uploadedFile.Log(this, "The web page has no text content, skipping it");
                        this._log.LogWarning("The web page has no text content, skipping it");
                        break;
                    }

                    text = result.Text;
                    break;

                case "":
                    skipFile = true;
                    uploadedFile.Log(this, "File MIME type is empty, ignoring the file");
                    this._log.LogWarning("Empty MIME type, the file will be ignored");
                    break;

                case MimeTypes.ImageJpeg:
                case MimeTypes.ImagePng:
                case MimeTypes.ImageTiff:
                    this._log.LogDebug("Extracting text from image file {0}", uploadedFile.Name);
                    if (this._ocrEngine == null)
                    {
                        throw new NotSupportedException($"Image extraction not configured: {uploadedFile.Name}");
                    }

                    if (fileContent.ToArray().Length > 0)
                    {
                        text = await new ImageDecoder().ImageToTextAsync(this._ocrEngine, fileContent, cancellationToken).ConfigureAwait(false);
                    }

                    break;

                default:
                    skipFile = true;
                    uploadedFile.Log(this, $"File MIME type not supported: {uploadedFile.MimeType}. Ignoring the file.");
                    this._log.LogWarning("File MIME type not supported: {0} - ignoring the file", uploadedFile.MimeType);
                    break;
            }

            // If the handler cannot extract text, we move on. There might be other handlers in the pipeline
            // capable of doing so, and in any case if a document contains multiple docs, the pipeline will
            // not fail, only do its best to export as much data as possible. The user can inspect the pipeline
            // status to know if a file has been ignored.
            if (!skipFile)
            {
                this._log.LogDebug("Saving extracted text file {0}", destFile);
                await this._orchestrator.WriteFileAsync(pipeline, destFile, new BinaryData(text), cancellationToken).ConfigureAwait(false);

                var destFileDetails = new DataPipeline.GeneratedFileDetails
                {
                    Id = Guid.NewGuid().ToString("N"),
                    ParentId = uploadedFile.Id,
                    Name = destFile,
                    Size = text.Length,
                    MimeType = extractType,
                    ArtifactType = DataPipeline.ArtifactTypes.ExtractedText
                };
                destFileDetails.MarkProcessedBy(this);

                uploadedFile.GeneratedFiles.Add(destFile, destFileDetails);
            }

            uploadedFile.MarkProcessedBy(this);
        }

        return (true, pipeline);
    }
}<|MERGE_RESOLUTION|>--- conflicted
+++ resolved
@@ -112,19 +112,20 @@
 
                     break;
 
-<<<<<<< HEAD
+                case MimeTypes.MsExcel:
+                    this._log.LogDebug("Extracting text from MS Excel file {0}", uploadedFile.Name);
+                    if (fileContent.ToArray().Length > 0)
+                    {
+                        text = new MsExcelDecoder().DocToText(fileContent);
+                    }
+
+                    break;
+
                 case MimeTypes.MsOutlook:
                     this._log.LogDebug("Extracting text from MS Outlook file {0}", uploadedFile.Name);
                     if (fileContent.ToArray().Length > 0)
                     {
                         text = new MsOutlookDecoder().DocToText(fileContent);
-=======
-                case MimeTypes.MsExcel:
-                    this._log.LogDebug("Extracting text from MS Excel file {0}", uploadedFile.Name);
-                    if (fileContent.ToArray().Length > 0)
-                    {
-                        text = new MsExcelDecoder().DocToText(fileContent);
->>>>>>> acf4296c
                     }
 
                     break;
