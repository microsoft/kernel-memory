﻿// Copyright (c) Microsoft. All rights reserved.

using System;
using System.Collections.Generic;
<<<<<<< HEAD
using System.Linq;
using System.Security.Cryptography;
=======
>>>>>>> 49edc934
using System.Text;
using System.Threading;
using System.Threading.Tasks;
using Microsoft.Extensions.Logging;
using Microsoft.KernelMemory.AI;
using Microsoft.KernelMemory.AI.Tokenizers.GPT3;
using Microsoft.KernelMemory.Diagnostics;
using Microsoft.KernelMemory.Extensions;
using Microsoft.KernelMemory.Pipeline;
using Microsoft.KernelMemory.Prompts;
using Microsoft.SemanticKernel.Text;

namespace Microsoft.KernelMemory.Handlers;

public class SummarizationHandler : IPipelineStepHandler
{
    private const int MinLength = 50;

    // OpenAI ADA:
    // * v1 max tokens is 2046 (GPT-2/GPT-3 tokenizer)
    // * v2 is 8191 (cl100k_base tokenizer)
    private const int SummaryMaxTokens = 2040;

    private const int MaxTokensPerParagraph = SummaryMaxTokens / 2;
    private const int MaxTokensPerLine = 300;
    private const int OverlappingTokens = 200;

    private readonly IPipelineOrchestrator _orchestrator;
    private readonly ILogger<SummarizationHandler> _log;
    private readonly string _prompt = EmbeddedPrompt.ReadPrompt("summarize.txt");

    /// <inheritdoc />
    public string StepName { get; }

    /// <summary>
    /// Handler responsible for generating a summary of each file in a document.
    /// The summary serves as an additional partition, aka it's part of the synthetic
    /// data generated for documents, in order to increase hit ratio and Q/A quality.
    /// </summary>
    /// <param name="stepName">Pipeline step for which the handler will be invoked</param>
    /// <param name="orchestrator">Current orchestrator used by the pipeline, giving access to content and other helps.</param>
    /// <param name="log">Application logger</param>
    public SummarizationHandler(
        string stepName,
        IPipelineOrchestrator orchestrator,
        ILogger<SummarizationHandler>? log = null)
    {
        this.StepName = stepName;
        this._orchestrator = orchestrator;
        this._log = log ?? DefaultLogger<SummarizationHandler>.Instance;

        this._log.LogInformation("Handler '{0}' ready", stepName);
    }

    public async Task<(bool success, DataPipeline updatedPipeline)> InvokeAsync(
        DataPipeline pipeline, CancellationToken cancellationToken = default)
    {
        this._log.LogDebug("Generating summary, pipeline '{0}/{1}'", pipeline.Index, pipeline.DocumentId);

        foreach (DataPipeline.FileDetails uploadedFile in pipeline.Files)
        {
            // Track new files being generated (cannot edit originalFile.GeneratedFiles while looping it)
            Dictionary<string, DataPipeline.GeneratedFileDetails> summaryFiles = new();
            var throttler = new SemaphoreSlim(initialCount: 4);

            var tasks = uploadedFile.GeneratedFiles.Select(async generatedFile =>
            {
                var file = generatedFile.Value;

                if (file.AlreadyProcessedBy(this))
                {
                    this._log.LogTrace("File {0} already processed by this handler", file.Name);
                    return;
                }

                // Summarize only the original content
                if (file.ArtifactType != DataPipeline.ArtifactTypes.ExtractedText)
                {
                    this._log.LogTrace("Skipping file {0}", file.Name);
                    return;
                }

                switch (file.MimeType)
                {
                    case MimeTypes.PlainText:
                    case MimeTypes.MarkDown:
                        this._log.LogDebug("Summarizing text file {0}", file.Name);
                        string content = (await this._orchestrator.ReadFileAsync(pipeline, file.Name, cancellationToken).ConfigureAwait(false)).ToString();
                        (string summary, bool success) = await this.SummarizeAsync(content).ConfigureAwait(false);
                        if (success)
                        {
                            var summaryData = new BinaryData(summary);
                            var destFile = uploadedFile.GetHandlerOutputFileName(this);
                            await this._orchestrator.WriteFileAsync(pipeline, destFile, summaryData, cancellationToken).ConfigureAwait(false);

                            lock (summaryFiles)
                            {
<<<<<<< HEAD
                                summaryFiles.Add(destFile, new DataPipeline.GeneratedFileDetails
                                {
                                    Id = Guid.NewGuid().ToString("N"),
                                    ParentId = uploadedFile.Id,
                                    Name = destFile,
                                    Size = summary.Length,
                                    MimeType = MimeTypes.PlainText,
                                    ArtifactType = DataPipeline.ArtifactTypes.SyntheticData,
                                    ContentSHA256 = CalculateSHA256(summary),
                                });
                            }
=======
                                Id = Guid.NewGuid().ToString("N"),
                                ParentId = uploadedFile.Id,
                                Name = destFile,
                                Size = summary.Length,
                                MimeType = MimeTypes.PlainText,
                                ArtifactType = DataPipeline.ArtifactTypes.SyntheticData,
                                ContentSHA256 = summaryData.CalculateSHA256(),
                            });
>>>>>>> 49edc934
                        }

                        break;

                    default:
                        this._log.LogWarning("File {0} cannot be summarized, type not supported", file.Name);
                        return;
                }

                file.MarkProcessedBy(this);

            }).ToList();

            await Task.WhenAll(tasks).ConfigureAwait(false);

            // Add new files to pipeline status
            foreach (var file in summaryFiles)
            {
                file.Value.MarkProcessedBy(this);
                uploadedFile.GeneratedFiles.Add(file.Key, file.Value);
            }
        }

        return (true, pipeline);
    }

    private async Task<(string summary, bool skip)> SummarizeAsync(string content)
    {
        int contentLength = GPT3Tokenizer.Encode(content).Count;
        if (contentLength < MinLength)
        {
            this._log.LogDebug("Content too short to summarize, {0} tokens", contentLength);
            return (content, false);
        }

        ITextGeneration textGenerator = this._orchestrator.GetTextGenerator();

        // Summarize at least once
        var done = false;

        // If paragraphs overlap, we need to dedupe the content, e.g. run at least one summarization call on the entire content
        var overlapToRemove = OverlappingTokens > 0;

        // After the first run (after overlaps have been introduced), check if the summarization is causing the content to grow
        bool firstRun = overlapToRemove;
        int previousLength = contentLength;
        while (!done)
        {
            var paragraphs = new List<string>();
            if (contentLength <= SummaryMaxTokens)
            {
                overlapToRemove = false;
                paragraphs.Add(content);
            }
            else
            {
                List<string> lines = TextChunker.SplitPlainTextLines(content, maxTokensPerLine: MaxTokensPerLine);
                paragraphs = TextChunker.SplitPlainTextParagraphs(lines, maxTokensPerParagraph: MaxTokensPerParagraph, overlapTokens: OverlappingTokens);
            }

            this._log.LogTrace("Paragraphs to summarize: {0}", paragraphs.Count);
            var newContent = new StringBuilder();
            for (int index = 0; index < paragraphs.Count; index++)
            {
                string paragraph = paragraphs[index];
                this._log.LogTrace("Summarizing paragraph {0}", index);

                var filledPrompt = this._prompt.Replace("{{$input}}", paragraph, StringComparison.OrdinalIgnoreCase);
                await foreach (string token in textGenerator.GenerateTextAsync(filledPrompt, new TextGenerationOptions()))
                {
                    newContent.Append(token);
                }

                newContent.AppendLine();
            }

            content = newContent.ToString();
            contentLength = GPT3Tokenizer.Encode(content).Count;

            if (!firstRun && contentLength >= previousLength)
            {
                this._log.LogError("Summarization failed, the content is getting longer: {0} tokens => {1} tokens", previousLength, contentLength);
                return (content, false);
            }

            this._log.LogTrace("Summary length: {0} => {1}", previousLength, contentLength);
            previousLength = contentLength;

            firstRun = false;
            done = !overlapToRemove && (contentLength <= SummaryMaxTokens);
        }

        return (content, true);
    }
}<|MERGE_RESOLUTION|>--- conflicted
+++ resolved
@@ -2,11 +2,6 @@
 
 using System;
 using System.Collections.Generic;
-<<<<<<< HEAD
-using System.Linq;
-using System.Security.Cryptography;
-=======
->>>>>>> 49edc934
 using System.Text;
 using System.Threading;
 using System.Threading.Tasks;
@@ -70,23 +65,22 @@
         {
             // Track new files being generated (cannot edit originalFile.GeneratedFiles while looping it)
             Dictionary<string, DataPipeline.GeneratedFileDetails> summaryFiles = new();
-            var throttler = new SemaphoreSlim(initialCount: 4);
-
-            var tasks = uploadedFile.GeneratedFiles.Select(async generatedFile =>
+
+            foreach (KeyValuePair<string, DataPipeline.GeneratedFileDetails> generatedFile in uploadedFile.GeneratedFiles)
             {
                 var file = generatedFile.Value;
 
                 if (file.AlreadyProcessedBy(this))
                 {
                     this._log.LogTrace("File {0} already processed by this handler", file.Name);
-                    return;
+                    continue;
                 }
 
                 // Summarize only the original content
                 if (file.ArtifactType != DataPipeline.ArtifactTypes.ExtractedText)
                 {
                     this._log.LogTrace("Skipping file {0}", file.Name);
-                    return;
+                    continue;
                 }
 
                 switch (file.MimeType)
@@ -102,21 +96,8 @@
                             var destFile = uploadedFile.GetHandlerOutputFileName(this);
                             await this._orchestrator.WriteFileAsync(pipeline, destFile, summaryData, cancellationToken).ConfigureAwait(false);
 
-                            lock (summaryFiles)
+                            summaryFiles.Add(destFile, new DataPipeline.GeneratedFileDetails
                             {
-<<<<<<< HEAD
-                                summaryFiles.Add(destFile, new DataPipeline.GeneratedFileDetails
-                                {
-                                    Id = Guid.NewGuid().ToString("N"),
-                                    ParentId = uploadedFile.Id,
-                                    Name = destFile,
-                                    Size = summary.Length,
-                                    MimeType = MimeTypes.PlainText,
-                                    ArtifactType = DataPipeline.ArtifactTypes.SyntheticData,
-                                    ContentSHA256 = CalculateSHA256(summary),
-                                });
-                            }
-=======
                                 Id = Guid.NewGuid().ToString("N"),
                                 ParentId = uploadedFile.Id,
                                 Name = destFile,
@@ -125,21 +106,17 @@
                                 ArtifactType = DataPipeline.ArtifactTypes.SyntheticData,
                                 ContentSHA256 = summaryData.CalculateSHA256(),
                             });
->>>>>>> 49edc934
                         }
 
                         break;
 
                     default:
                         this._log.LogWarning("File {0} cannot be summarized, type not supported", file.Name);
-                        return;
+                        continue;
                 }
 
                 file.MarkProcessedBy(this);
-
-            }).ToList();
-
-            await Task.WhenAll(tasks).ConfigureAwait(false);
+            }
 
             // Add new files to pipeline status
             foreach (var file in summaryFiles)
