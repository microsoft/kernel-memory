--- conflicted
+++ resolved
@@ -194,30 +194,19 @@
     /// <inheritdoc />
     public Task<SearchResult> SearchAsync(
         string query,
-<<<<<<< HEAD
         IList<MemoryFilter>? filters = null,
-        CancellationToken cancellationToken = default)
-    {
-        return this.SearchAsync(query, index: null, filters, cancellationToken);
-=======
-        MemoryFilter? filter,
         int limit = -1,
         CancellationToken cancellationToken = default)
     {
-        return this.SearchAsync(query: query, index: null, filter, limit, cancellationToken);
->>>>>>> 5bc67e83
+        return this.SearchAsync(query: query, index: null, filters, limit, cancellationToken);
     }
 
     /// <inheritdoc />
     public async Task<SearchResult> SearchAsync(
         string query,
         string? index = null,
-<<<<<<< HEAD
         IList<MemoryFilter>? filters = null,
-=======
-        MemoryFilter? filter = null,
         int limit = -1,
->>>>>>> 5bc67e83
         CancellationToken cancellationToken = default)
     {
         if (filters is { Count: > 1 })
@@ -226,11 +215,7 @@
         }
 
         index = IndexExtensions.CleanName(index);
-<<<<<<< HEAD
-        SearchQuery request = new() { Index = index, Query = query, Filter = (filters is { Count: > 0 }) ? filters[0] : new MemoryFilter() };
-=======
-        SearchQuery request = new() { Index = index, Query = query, Filter = filter ?? new MemoryFilter(), Limit = limit };
->>>>>>> 5bc67e83
+        SearchQuery request = new() { Index = index, Query = query, Filter = (filters is { Count: > 0 }) ? filters[0] : new MemoryFilter(), Limit = limit };
         using StringContent content = new(JsonSerializer.Serialize(request), Encoding.UTF8, "application/json");
 
         HttpResponseMessage? response = await this._client.PostAsync(Constants.HttpSearchEndpoint, content, cancellationToken).ConfigureAwait(false);
@@ -246,11 +231,7 @@
         IList<MemoryFilter>? filters = null,
         CancellationToken cancellationToken = default)
     {
-<<<<<<< HEAD
         return this.AskAsync(question: question, index: null, filters: filters, cancellationToken: cancellationToken);
-=======
-        return this.AskAsync(question: question, index: null, filter, cancellationToken);
->>>>>>> 5bc67e83
     }
 
     /// <inheritdoc />
