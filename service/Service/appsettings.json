--- conflicted
+++ resolved
@@ -425,14 +425,11 @@
         "Password": "",
         "VirtualHost": "/",
         "MessageTTLSecs": 3600,
-<<<<<<< HEAD
+        "SslEnabled": false,
         // How many times to dequeue a messages and process before moving it to a poison queue
         "MaxRetriesBeforePoisonQueue": 20,
         // Suffix used for the poison queues.
         "PoisonQueueSuffix": "-poison"
-=======
-        "SslEnabled": false
->>>>>>> d156f8b9
       },
       "Redis": {
         // Redis connection string, e.g. "localhost:6379,password=..."
